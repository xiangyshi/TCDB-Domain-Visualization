<?xml version="1.0" encoding="utf-8" standalone="no"?>
<!DOCTYPE svg PUBLIC "-//W3C//DTD SVG 1.1//EN"
  "http://www.w3.org/Graphics/SVG/1.1/DTD/svg11.dtd">
<svg xmlns:xlink="http://www.w3.org/1999/xlink" width="1152pt" height="216pt" viewBox="0 0 1152 216" xmlns="http://www.w3.org/2000/svg" version="1.1">
 <metadata>
  <rdf:RDF xmlns:dc="http://purl.org/dc/elements/1.1/" xmlns:cc="http://creativecommons.org/ns#" xmlns:rdf="http://www.w3.org/1999/02/22-rdf-syntax-ns#">
   <cc:Work>
    <dc:type rdf:resource="http://purl.org/dc/dcmitype/StillImage"/>
<<<<<<< HEAD
    <dc:date>2025-01-22T14:22:51.918620</dc:date>
=======
    <dc:date>2025-01-22T11:00:24.831280</dc:date>
>>>>>>> c0474846
    <dc:format>image/svg+xml</dc:format>
    <dc:creator>
     <cc:Agent>
      <dc:title>Matplotlib v3.8.4, https://matplotlib.org/</dc:title>
     </cc:Agent>
    </dc:creator>
   </cc:Work>
  </rdf:RDF>
 </metadata>
 <defs>
  <style type="text/css">*{stroke-linejoin: round; stroke-linecap: butt}</style>
 </defs>
 <g id="figure_1">
  <g id="patch_1">
   <path d="M 0 216 
L 1152 216 
L 1152 0 
L 0 0 
z
" style="fill: #ffffff"/>
  </g>
  <g id="axes_1">
   <g id="patch_2">
    <path d="M 144 192.24 
L 1036.8 192.24 
L 1036.8 25.92 
L 144 25.92 
z
" style="fill: #ffffff"/>
   </g>
   <g id="patch_3">
    <path d="M 144 184.68 
L 988.540541 184.68 
L 988.540541 184.05131 
L 144 184.05131 
z
<<<<<<< HEAD
" clip-path="url(#pddfefa2655)" style="fill: #ff0000"/>
=======
" clip-path="url(#p9b58f5600b)" style="fill: #ff0000"/>
>>>>>>> c0474846
   </g>
   <g id="patch_4">
    <path d="M 144 163.723659 
L 899.490347 163.723659 
L 899.490347 163.094969 
L 144 163.094969 
z
<<<<<<< HEAD
" clip-path="url(#pddfefa2655)" style="fill: #ff0000"/>
=======
" clip-path="url(#p9b58f5600b)" style="fill: #ff0000"/>
>>>>>>> c0474846
   </g>
   <g id="patch_5">
    <path d="M 144 142.767318 
L 942.579151 142.767318 
L 942.579151 142.138628 
L 144 142.138628 
z
<<<<<<< HEAD
" clip-path="url(#pddfefa2655)" style="fill: #ff0000"/>
=======
" clip-path="url(#p9b58f5600b)" style="fill: #ff0000"/>
>>>>>>> c0474846
   </g>
   <g id="patch_6">
    <path d="M 144 121.810977 
L 879.382239 121.810977 
L 879.382239 121.182287 
L 144 121.182287 
z
<<<<<<< HEAD
" clip-path="url(#pddfefa2655)" style="fill: #ff0000"/>
=======
" clip-path="url(#p9b58f5600b)" style="fill: #ff0000"/>
>>>>>>> c0474846
   </g>
   <g id="patch_7">
    <path d="M 144 100.854636 
L 994.285714 100.854636 
L 994.285714 100.225946 
L 144 100.225946 
z
<<<<<<< HEAD
" clip-path="url(#pddfefa2655)" style="fill: #ff0000"/>
=======
" clip-path="url(#p9b58f5600b)" style="fill: #ff0000"/>
>>>>>>> c0474846
   </g>
   <g id="patch_8">
    <path d="M 144 79.898295 
L 896.617761 79.898295 
L 896.617761 79.269605 
L 144 79.269605 
z
<<<<<<< HEAD
" clip-path="url(#pddfefa2655)" style="fill: #ff0000"/>
=======
" clip-path="url(#p9b58f5600b)" style="fill: #ff0000"/>
>>>>>>> c0474846
   </g>
   <g id="patch_9">
    <path d="M 144 58.941954 
L 873.637066 58.941954 
L 873.637066 58.313264 
L 144 58.313264 
z
<<<<<<< HEAD
" clip-path="url(#pddfefa2655)" style="fill: #ff0000"/>
=======
" clip-path="url(#p9b58f5600b)" style="fill: #ff0000"/>
>>>>>>> c0474846
   </g>
   <g id="patch_10">
    <path d="M 144 37.985613 
L 793.204633 37.985613 
L 793.204633 37.356923 
L 144 37.356923 
z
<<<<<<< HEAD
" clip-path="url(#pddfefa2655)" style="fill: #ff0000"/>
=======
" clip-path="url(#p9b58f5600b)" style="fill: #ff0000"/>
>>>>>>> c0474846
   </g>
   <g id="patch_11">
    <path d="M 146.872587 104.731559 
L 414.023166 104.731559 
L 414.023166 96.349023 
L 146.872587 96.349023 
z
<<<<<<< HEAD
" clip-path="url(#pddfefa2655)" style="fill: #f77189"/>
=======
" clip-path="url(#p9b58f5600b)" style="fill: #f77189"/>
>>>>>>> c0474846
   </g>
   <g id="patch_12">
    <path d="M 146.872587 41.862536 
L 342.208494 41.862536 
L 342.208494 33.48 
L 146.872587 33.48 
z
<<<<<<< HEAD
" clip-path="url(#pddfefa2655)" style="fill: #36ada4"/>
=======
" clip-path="url(#p9b58f5600b)" style="fill: #36ada4"/>
>>>>>>> c0474846
   </g>
   <g id="matplotlib.axis_1">
    <g id="xtick_1">
     <g id="line2d_1">
      <defs>
<<<<<<< HEAD
       <path id="m3d48cfd170" d="M 0 0 
=======
       <path id="m7a74a83fbc" d="M 0 0 
>>>>>>> c0474846
L 0 3.5 
" style="stroke: #000000; stroke-width: 0.8"/>
      </defs>
      <g>
<<<<<<< HEAD
       <use xlink:href="#m3d48cfd170" x="144" y="192.24" style="stroke: #000000; stroke-width: 0.8"/>
=======
       <use xlink:href="#m7a74a83fbc" x="144" y="192.24" style="stroke: #000000; stroke-width: 0.8"/>
>>>>>>> c0474846
      </g>
     </g>
     <g id="text_1">
      <!-- 0 -->
      <g transform="translate(140.81875 206.838437) scale(0.1 -0.1)">
       <defs>
        <path id="DejaVuSans-30" d="M 2034 4250 
Q 1547 4250 1301 3770 
Q 1056 3291 1056 2328 
Q 1056 1369 1301 889 
Q 1547 409 2034 409 
Q 2525 409 2770 889 
Q 3016 1369 3016 2328 
Q 3016 3291 2770 3770 
Q 2525 4250 2034 4250 
z
M 2034 4750 
Q 2819 4750 3233 4129 
Q 3647 3509 3647 2328 
Q 3647 1150 3233 529 
Q 2819 -91 2034 -91 
Q 1250 -91 836 529 
Q 422 1150 422 2328 
Q 422 3509 836 4129 
Q 1250 4750 2034 4750 
z
" transform="scale(0.015625)"/>
       </defs>
       <use xlink:href="#DejaVuSans-30"/>
      </g>
     </g>
    </g>
    <g id="xtick_2">
     <g id="line2d_2">
      <g>
<<<<<<< HEAD
       <use xlink:href="#m3d48cfd170" x="287.629344" y="192.24" style="stroke: #000000; stroke-width: 0.8"/>
=======
       <use xlink:href="#m7a74a83fbc" x="287.629344" y="192.24" style="stroke: #000000; stroke-width: 0.8"/>
>>>>>>> c0474846
      </g>
     </g>
     <g id="text_2">
      <!-- 50 -->
      <g transform="translate(281.266844 206.838437) scale(0.1 -0.1)">
       <defs>
        <path id="DejaVuSans-35" d="M 691 4666 
L 3169 4666 
L 3169 4134 
L 1269 4134 
L 1269 2991 
Q 1406 3038 1543 3061 
Q 1681 3084 1819 3084 
Q 2600 3084 3056 2656 
Q 3513 2228 3513 1497 
Q 3513 744 3044 326 
Q 2575 -91 1722 -91 
Q 1428 -91 1123 -41 
Q 819 9 494 109 
L 494 744 
Q 775 591 1075 516 
Q 1375 441 1709 441 
Q 2250 441 2565 725 
Q 2881 1009 2881 1497 
Q 2881 1984 2565 2268 
Q 2250 2553 1709 2553 
Q 1456 2553 1204 2497 
Q 953 2441 691 2322 
L 691 4666 
z
" transform="scale(0.015625)"/>
       </defs>
       <use xlink:href="#DejaVuSans-35"/>
       <use xlink:href="#DejaVuSans-30" x="63.623047"/>
      </g>
     </g>
    </g>
    <g id="xtick_3">
     <g id="line2d_3">
      <g>
<<<<<<< HEAD
       <use xlink:href="#m3d48cfd170" x="431.258687" y="192.24" style="stroke: #000000; stroke-width: 0.8"/>
=======
       <use xlink:href="#m7a74a83fbc" x="431.258687" y="192.24" style="stroke: #000000; stroke-width: 0.8"/>
>>>>>>> c0474846
      </g>
     </g>
     <g id="text_3">
      <!-- 100 -->
      <g transform="translate(421.714937 206.838437) scale(0.1 -0.1)">
       <defs>
        <path id="DejaVuSans-31" d="M 794 531 
L 1825 531 
L 1825 4091 
L 703 3866 
L 703 4441 
L 1819 4666 
L 2450 4666 
L 2450 531 
L 3481 531 
L 3481 0 
L 794 0 
L 794 531 
z
" transform="scale(0.015625)"/>
       </defs>
       <use xlink:href="#DejaVuSans-31"/>
       <use xlink:href="#DejaVuSans-30" x="63.623047"/>
       <use xlink:href="#DejaVuSans-30" x="127.246094"/>
      </g>
     </g>
    </g>
    <g id="xtick_4">
     <g id="line2d_4">
      <g>
<<<<<<< HEAD
       <use xlink:href="#m3d48cfd170" x="574.888031" y="192.24" style="stroke: #000000; stroke-width: 0.8"/>
=======
       <use xlink:href="#m7a74a83fbc" x="574.888031" y="192.24" style="stroke: #000000; stroke-width: 0.8"/>
>>>>>>> c0474846
      </g>
     </g>
     <g id="text_4">
      <!-- 150 -->
      <g transform="translate(565.344281 206.838437) scale(0.1 -0.1)">
       <use xlink:href="#DejaVuSans-31"/>
       <use xlink:href="#DejaVuSans-35" x="63.623047"/>
       <use xlink:href="#DejaVuSans-30" x="127.246094"/>
      </g>
     </g>
    </g>
    <g id="xtick_5">
     <g id="line2d_5">
      <g>
<<<<<<< HEAD
       <use xlink:href="#m3d48cfd170" x="718.517375" y="192.24" style="stroke: #000000; stroke-width: 0.8"/>
=======
       <use xlink:href="#m7a74a83fbc" x="718.517375" y="192.24" style="stroke: #000000; stroke-width: 0.8"/>
>>>>>>> c0474846
      </g>
     </g>
     <g id="text_5">
      <!-- 200 -->
      <g transform="translate(708.973625 206.838437) scale(0.1 -0.1)">
       <defs>
        <path id="DejaVuSans-32" d="M 1228 531 
L 3431 531 
L 3431 0 
L 469 0 
L 469 531 
Q 828 903 1448 1529 
Q 2069 2156 2228 2338 
Q 2531 2678 2651 2914 
Q 2772 3150 2772 3378 
Q 2772 3750 2511 3984 
Q 2250 4219 1831 4219 
Q 1534 4219 1204 4116 
Q 875 4013 500 3803 
L 500 4441 
Q 881 4594 1212 4672 
Q 1544 4750 1819 4750 
Q 2544 4750 2975 4387 
Q 3406 4025 3406 3419 
Q 3406 3131 3298 2873 
Q 3191 2616 2906 2266 
Q 2828 2175 2409 1742 
Q 1991 1309 1228 531 
z
" transform="scale(0.015625)"/>
       </defs>
       <use xlink:href="#DejaVuSans-32"/>
       <use xlink:href="#DejaVuSans-30" x="63.623047"/>
       <use xlink:href="#DejaVuSans-30" x="127.246094"/>
      </g>
     </g>
    </g>
    <g id="xtick_6">
     <g id="line2d_6">
      <g>
<<<<<<< HEAD
       <use xlink:href="#m3d48cfd170" x="862.146718" y="192.24" style="stroke: #000000; stroke-width: 0.8"/>
=======
       <use xlink:href="#m7a74a83fbc" x="862.146718" y="192.24" style="stroke: #000000; stroke-width: 0.8"/>
>>>>>>> c0474846
      </g>
     </g>
     <g id="text_6">
      <!-- 250 -->
      <g transform="translate(852.602968 206.838437) scale(0.1 -0.1)">
       <use xlink:href="#DejaVuSans-32"/>
       <use xlink:href="#DejaVuSans-35" x="63.623047"/>
       <use xlink:href="#DejaVuSans-30" x="127.246094"/>
      </g>
     </g>
    </g>
    <g id="xtick_7">
     <g id="line2d_7">
      <g>
<<<<<<< HEAD
       <use xlink:href="#m3d48cfd170" x="1005.776062" y="192.24" style="stroke: #000000; stroke-width: 0.8"/>
=======
       <use xlink:href="#m7a74a83fbc" x="1005.776062" y="192.24" style="stroke: #000000; stroke-width: 0.8"/>
>>>>>>> c0474846
      </g>
     </g>
     <g id="text_7">
      <!-- 300 -->
      <g transform="translate(996.232312 206.838437) scale(0.1 -0.1)">
       <defs>
        <path id="DejaVuSans-33" d="M 2597 2516 
Q 3050 2419 3304 2112 
Q 3559 1806 3559 1356 
Q 3559 666 3084 287 
Q 2609 -91 1734 -91 
Q 1441 -91 1130 -33 
Q 819 25 488 141 
L 488 750 
Q 750 597 1062 519 
Q 1375 441 1716 441 
Q 2309 441 2620 675 
Q 2931 909 2931 1356 
Q 2931 1769 2642 2001 
Q 2353 2234 1838 2234 
L 1294 2234 
L 1294 2753 
L 1863 2753 
Q 2328 2753 2575 2939 
Q 2822 3125 2822 3475 
Q 2822 3834 2567 4026 
Q 2313 4219 1838 4219 
Q 1578 4219 1281 4162 
Q 984 4106 628 3988 
L 628 4550 
Q 988 4650 1302 4700 
Q 1616 4750 1894 4750 
Q 2613 4750 3031 4423 
Q 3450 4097 3450 3541 
Q 3450 3153 3228 2886 
Q 3006 2619 2597 2516 
z
" transform="scale(0.015625)"/>
       </defs>
       <use xlink:href="#DejaVuSans-33"/>
       <use xlink:href="#DejaVuSans-30" x="63.623047"/>
       <use xlink:href="#DejaVuSans-30" x="127.246094"/>
      </g>
     </g>
    </g>
    <g id="text_8">
     <!-- Residual -->
     <g transform="translate(569.284375 220.516562) scale(0.1 -0.1)">
      <defs>
       <path id="DejaVuSans-52" d="M 2841 2188 
Q 3044 2119 3236 1894 
Q 3428 1669 3622 1275 
L 4263 0 
L 3584 0 
L 2988 1197 
Q 2756 1666 2539 1819 
Q 2322 1972 1947 1972 
L 1259 1972 
L 1259 0 
L 628 0 
L 628 4666 
L 2053 4666 
Q 2853 4666 3247 4331 
Q 3641 3997 3641 3322 
Q 3641 2881 3436 2590 
Q 3231 2300 2841 2188 
z
M 1259 4147 
L 1259 2491 
L 2053 2491 
Q 2509 2491 2742 2702 
Q 2975 2913 2975 3322 
Q 2975 3731 2742 3939 
Q 2509 4147 2053 4147 
L 1259 4147 
z
" transform="scale(0.015625)"/>
       <path id="DejaVuSans-65" d="M 3597 1894 
L 3597 1613 
L 953 1613 
Q 991 1019 1311 708 
Q 1631 397 2203 397 
Q 2534 397 2845 478 
Q 3156 559 3463 722 
L 3463 178 
Q 3153 47 2828 -22 
Q 2503 -91 2169 -91 
Q 1331 -91 842 396 
Q 353 884 353 1716 
Q 353 2575 817 3079 
Q 1281 3584 2069 3584 
Q 2775 3584 3186 3129 
Q 3597 2675 3597 1894 
z
M 3022 2063 
Q 3016 2534 2758 2815 
Q 2500 3097 2075 3097 
Q 1594 3097 1305 2825 
Q 1016 2553 972 2059 
L 3022 2063 
z
" transform="scale(0.015625)"/>
       <path id="DejaVuSans-73" d="M 2834 3397 
L 2834 2853 
Q 2591 2978 2328 3040 
Q 2066 3103 1784 3103 
Q 1356 3103 1142 2972 
Q 928 2841 928 2578 
Q 928 2378 1081 2264 
Q 1234 2150 1697 2047 
L 1894 2003 
Q 2506 1872 2764 1633 
Q 3022 1394 3022 966 
Q 3022 478 2636 193 
Q 2250 -91 1575 -91 
Q 1294 -91 989 -36 
Q 684 19 347 128 
L 347 722 
Q 666 556 975 473 
Q 1284 391 1588 391 
Q 1994 391 2212 530 
Q 2431 669 2431 922 
Q 2431 1156 2273 1281 
Q 2116 1406 1581 1522 
L 1381 1569 
Q 847 1681 609 1914 
Q 372 2147 372 2553 
Q 372 3047 722 3315 
Q 1072 3584 1716 3584 
Q 2034 3584 2315 3537 
Q 2597 3491 2834 3397 
z
" transform="scale(0.015625)"/>
       <path id="DejaVuSans-69" d="M 603 3500 
L 1178 3500 
L 1178 0 
L 603 0 
L 603 3500 
z
M 603 4863 
L 1178 4863 
L 1178 4134 
L 603 4134 
L 603 4863 
z
" transform="scale(0.015625)"/>
       <path id="DejaVuSans-64" d="M 2906 2969 
L 2906 4863 
L 3481 4863 
L 3481 0 
L 2906 0 
L 2906 525 
Q 2725 213 2448 61 
Q 2172 -91 1784 -91 
Q 1150 -91 751 415 
Q 353 922 353 1747 
Q 353 2572 751 3078 
Q 1150 3584 1784 3584 
Q 2172 3584 2448 3432 
Q 2725 3281 2906 2969 
z
M 947 1747 
Q 947 1113 1208 752 
Q 1469 391 1925 391 
Q 2381 391 2643 752 
Q 2906 1113 2906 1747 
Q 2906 2381 2643 2742 
Q 2381 3103 1925 3103 
Q 1469 3103 1208 2742 
Q 947 2381 947 1747 
z
" transform="scale(0.015625)"/>
       <path id="DejaVuSans-75" d="M 544 1381 
L 544 3500 
L 1119 3500 
L 1119 1403 
Q 1119 906 1312 657 
Q 1506 409 1894 409 
Q 2359 409 2629 706 
Q 2900 1003 2900 1516 
L 2900 3500 
L 3475 3500 
L 3475 0 
L 2900 0 
L 2900 538 
Q 2691 219 2414 64 
Q 2138 -91 1772 -91 
Q 1169 -91 856 284 
Q 544 659 544 1381 
z
M 1991 3584 
L 1991 3584 
z
" transform="scale(0.015625)"/>
       <path id="DejaVuSans-61" d="M 2194 1759 
Q 1497 1759 1228 1600 
Q 959 1441 959 1056 
Q 959 750 1161 570 
Q 1363 391 1709 391 
Q 2188 391 2477 730 
Q 2766 1069 2766 1631 
L 2766 1759 
L 2194 1759 
z
M 3341 1997 
L 3341 0 
L 2766 0 
L 2766 531 
Q 2569 213 2275 61 
Q 1981 -91 1556 -91 
Q 1019 -91 701 211 
Q 384 513 384 1019 
Q 384 1609 779 1909 
Q 1175 2209 1959 2209 
L 2766 2209 
L 2766 2266 
Q 2766 2663 2505 2880 
Q 2244 3097 1772 3097 
Q 1472 3097 1187 3025 
Q 903 2953 641 2809 
L 641 3341 
Q 956 3463 1253 3523 
Q 1550 3584 1831 3584 
Q 2591 3584 2966 3190 
Q 3341 2797 3341 1997 
z
" transform="scale(0.015625)"/>
       <path id="DejaVuSans-6c" d="M 603 4863 
L 1178 4863 
L 1178 0 
L 603 0 
L 603 4863 
z
" transform="scale(0.015625)"/>
      </defs>
      <use xlink:href="#DejaVuSans-52"/>
      <use xlink:href="#DejaVuSans-65" x="64.982422"/>
      <use xlink:href="#DejaVuSans-73" x="126.505859"/>
      <use xlink:href="#DejaVuSans-69" x="178.605469"/>
      <use xlink:href="#DejaVuSans-64" x="206.388672"/>
      <use xlink:href="#DejaVuSans-75" x="269.865234"/>
      <use xlink:href="#DejaVuSans-61" x="333.244141"/>
      <use xlink:href="#DejaVuSans-6c" x="394.523438"/>
     </g>
    </g>
   </g>
   <g id="matplotlib.axis_2">
    <g id="ytick_1">
     <g id="line2d_8">
      <defs>
<<<<<<< HEAD
       <path id="m714c108753" d="M 0 0 
=======
       <path id="m0c0110db8b" d="M 0 0 
>>>>>>> c0474846
L -3.5 0 
" style="stroke: #000000; stroke-width: 0.8"/>
      </defs>
      <g>
<<<<<<< HEAD
       <use xlink:href="#m714c108753" x="144" y="184.365655" style="stroke: #000000; stroke-width: 0.8"/>
=======
       <use xlink:href="#m0c0110db8b" x="144" y="184.365655" style="stroke: #000000; stroke-width: 0.8"/>
>>>>>>> c0474846
      </g>
     </g>
     <g id="text_9">
      <!-- 1.B.10.1.1 -->
      <g transform="translate(85.614062 188.164874) scale(0.1 -0.1)">
       <defs>
        <path id="DejaVuSans-2e" d="M 684 794 
L 1344 794 
L 1344 0 
L 684 0 
L 684 794 
z
" transform="scale(0.015625)"/>
        <path id="DejaVuSans-42" d="M 1259 2228 
L 1259 519 
L 2272 519 
Q 2781 519 3026 730 
Q 3272 941 3272 1375 
Q 3272 1813 3026 2020 
Q 2781 2228 2272 2228 
L 1259 2228 
z
M 1259 4147 
L 1259 2741 
L 2194 2741 
Q 2656 2741 2882 2914 
Q 3109 3088 3109 3444 
Q 3109 3797 2882 3972 
Q 2656 4147 2194 4147 
L 1259 4147 
z
M 628 4666 
L 2241 4666 
Q 2963 4666 3353 4366 
Q 3744 4066 3744 3513 
Q 3744 3084 3544 2831 
Q 3344 2578 2956 2516 
Q 3422 2416 3680 2098 
Q 3938 1781 3938 1306 
Q 3938 681 3513 340 
Q 3088 0 2303 0 
L 628 0 
L 628 4666 
z
" transform="scale(0.015625)"/>
       </defs>
       <use xlink:href="#DejaVuSans-31"/>
       <use xlink:href="#DejaVuSans-2e" x="63.623047"/>
       <use xlink:href="#DejaVuSans-42" x="95.410156"/>
       <use xlink:href="#DejaVuSans-2e" x="164.013672"/>
       <use xlink:href="#DejaVuSans-31" x="195.800781"/>
       <use xlink:href="#DejaVuSans-30" x="259.423828"/>
       <use xlink:href="#DejaVuSans-2e" x="323.046875"/>
       <use xlink:href="#DejaVuSans-31" x="354.833984"/>
       <use xlink:href="#DejaVuSans-2e" x="418.457031"/>
       <use xlink:href="#DejaVuSans-31" x="450.244141"/>
      </g>
     </g>
    </g>
    <g id="ytick_2">
     <g id="line2d_9">
      <g>
<<<<<<< HEAD
       <use xlink:href="#m714c108753" x="144" y="163.409314" style="stroke: #000000; stroke-width: 0.8"/>
=======
       <use xlink:href="#m0c0110db8b" x="144" y="163.409314" style="stroke: #000000; stroke-width: 0.8"/>
>>>>>>> c0474846
      </g>
     </g>
     <g id="text_10">
      <!-- 1.B.10.2.1 -->
      <g transform="translate(85.614062 167.208533) scale(0.1 -0.1)">
       <use xlink:href="#DejaVuSans-31"/>
       <use xlink:href="#DejaVuSans-2e" x="63.623047"/>
       <use xlink:href="#DejaVuSans-42" x="95.410156"/>
       <use xlink:href="#DejaVuSans-2e" x="164.013672"/>
       <use xlink:href="#DejaVuSans-31" x="195.800781"/>
       <use xlink:href="#DejaVuSans-30" x="259.423828"/>
       <use xlink:href="#DejaVuSans-2e" x="323.046875"/>
       <use xlink:href="#DejaVuSans-32" x="354.833984"/>
       <use xlink:href="#DejaVuSans-2e" x="418.457031"/>
       <use xlink:href="#DejaVuSans-31" x="450.244141"/>
      </g>
     </g>
    </g>
    <g id="ytick_3">
     <g id="line2d_10">
      <g>
<<<<<<< HEAD
       <use xlink:href="#m714c108753" x="144" y="142.452973" style="stroke: #000000; stroke-width: 0.8"/>
=======
       <use xlink:href="#m0c0110db8b" x="144" y="142.452973" style="stroke: #000000; stroke-width: 0.8"/>
>>>>>>> c0474846
      </g>
     </g>
     <g id="text_11">
      <!-- 1.B.10.2.2 -->
      <g transform="translate(85.614062 146.252192) scale(0.1 -0.1)">
       <use xlink:href="#DejaVuSans-31"/>
       <use xlink:href="#DejaVuSans-2e" x="63.623047"/>
       <use xlink:href="#DejaVuSans-42" x="95.410156"/>
       <use xlink:href="#DejaVuSans-2e" x="164.013672"/>
       <use xlink:href="#DejaVuSans-31" x="195.800781"/>
       <use xlink:href="#DejaVuSans-30" x="259.423828"/>
       <use xlink:href="#DejaVuSans-2e" x="323.046875"/>
       <use xlink:href="#DejaVuSans-32" x="354.833984"/>
       <use xlink:href="#DejaVuSans-2e" x="418.457031"/>
       <use xlink:href="#DejaVuSans-32" x="450.244141"/>
      </g>
     </g>
    </g>
    <g id="ytick_4">
     <g id="line2d_11">
      <g>
<<<<<<< HEAD
       <use xlink:href="#m714c108753" x="144" y="121.496632" style="stroke: #000000; stroke-width: 0.8"/>
=======
       <use xlink:href="#m0c0110db8b" x="144" y="121.496632" style="stroke: #000000; stroke-width: 0.8"/>
>>>>>>> c0474846
      </g>
     </g>
     <g id="text_12">
      <!-- 1.B.10.2.4 -->
      <g transform="translate(85.614062 125.295851) scale(0.1 -0.1)">
       <defs>
        <path id="DejaVuSans-34" d="M 2419 4116 
L 825 1625 
L 2419 1625 
L 2419 4116 
z
M 2253 4666 
L 3047 4666 
L 3047 1625 
L 3713 1625 
L 3713 1100 
L 3047 1100 
L 3047 0 
L 2419 0 
L 2419 1100 
L 313 1100 
L 313 1709 
L 2253 4666 
z
" transform="scale(0.015625)"/>
       </defs>
       <use xlink:href="#DejaVuSans-31"/>
       <use xlink:href="#DejaVuSans-2e" x="63.623047"/>
       <use xlink:href="#DejaVuSans-42" x="95.410156"/>
       <use xlink:href="#DejaVuSans-2e" x="164.013672"/>
       <use xlink:href="#DejaVuSans-31" x="195.800781"/>
       <use xlink:href="#DejaVuSans-30" x="259.423828"/>
       <use xlink:href="#DejaVuSans-2e" x="323.046875"/>
       <use xlink:href="#DejaVuSans-32" x="354.833984"/>
       <use xlink:href="#DejaVuSans-2e" x="418.457031"/>
       <use xlink:href="#DejaVuSans-34" x="450.244141"/>
      </g>
     </g>
    </g>
    <g id="ytick_5">
     <g id="line2d_12">
      <g>
<<<<<<< HEAD
       <use xlink:href="#m714c108753" x="144" y="100.540291" style="stroke: #000000; stroke-width: 0.8"/>
=======
       <use xlink:href="#m0c0110db8b" x="144" y="100.540291" style="stroke: #000000; stroke-width: 0.8"/>
>>>>>>> c0474846
      </g>
     </g>
     <g id="text_13">
      <!-- 1.B.10.2.5 -->
      <g transform="translate(85.614062 104.33951) scale(0.1 -0.1)">
       <use xlink:href="#DejaVuSans-31"/>
       <use xlink:href="#DejaVuSans-2e" x="63.623047"/>
       <use xlink:href="#DejaVuSans-42" x="95.410156"/>
       <use xlink:href="#DejaVuSans-2e" x="164.013672"/>
       <use xlink:href="#DejaVuSans-31" x="195.800781"/>
       <use xlink:href="#DejaVuSans-30" x="259.423828"/>
       <use xlink:href="#DejaVuSans-2e" x="323.046875"/>
       <use xlink:href="#DejaVuSans-32" x="354.833984"/>
       <use xlink:href="#DejaVuSans-2e" x="418.457031"/>
       <use xlink:href="#DejaVuSans-35" x="450.244141"/>
      </g>
     </g>
    </g>
    <g id="ytick_6">
     <g id="line2d_13">
      <g>
<<<<<<< HEAD
       <use xlink:href="#m714c108753" x="144" y="79.58395" style="stroke: #000000; stroke-width: 0.8"/>
=======
       <use xlink:href="#m0c0110db8b" x="144" y="79.58395" style="stroke: #000000; stroke-width: 0.8"/>
>>>>>>> c0474846
      </g>
     </g>
     <g id="text_14">
      <!-- 1.B.10.2.6 -->
      <g transform="translate(85.614062 83.383169) scale(0.1 -0.1)">
       <defs>
        <path id="DejaVuSans-36" d="M 2113 2584 
Q 1688 2584 1439 2293 
Q 1191 2003 1191 1497 
Q 1191 994 1439 701 
Q 1688 409 2113 409 
Q 2538 409 2786 701 
Q 3034 994 3034 1497 
Q 3034 2003 2786 2293 
Q 2538 2584 2113 2584 
z
M 3366 4563 
L 3366 3988 
Q 3128 4100 2886 4159 
Q 2644 4219 2406 4219 
Q 1781 4219 1451 3797 
Q 1122 3375 1075 2522 
Q 1259 2794 1537 2939 
Q 1816 3084 2150 3084 
Q 2853 3084 3261 2657 
Q 3669 2231 3669 1497 
Q 3669 778 3244 343 
Q 2819 -91 2113 -91 
Q 1303 -91 875 529 
Q 447 1150 447 2328 
Q 447 3434 972 4092 
Q 1497 4750 2381 4750 
Q 2619 4750 2861 4703 
Q 3103 4656 3366 4563 
z
" transform="scale(0.015625)"/>
       </defs>
       <use xlink:href="#DejaVuSans-31"/>
       <use xlink:href="#DejaVuSans-2e" x="63.623047"/>
       <use xlink:href="#DejaVuSans-42" x="95.410156"/>
       <use xlink:href="#DejaVuSans-2e" x="164.013672"/>
       <use xlink:href="#DejaVuSans-31" x="195.800781"/>
       <use xlink:href="#DejaVuSans-30" x="259.423828"/>
       <use xlink:href="#DejaVuSans-2e" x="323.046875"/>
       <use xlink:href="#DejaVuSans-32" x="354.833984"/>
       <use xlink:href="#DejaVuSans-2e" x="418.457031"/>
       <use xlink:href="#DejaVuSans-36" x="450.244141"/>
      </g>
     </g>
    </g>
    <g id="ytick_7">
     <g id="line2d_14">
      <g>
<<<<<<< HEAD
       <use xlink:href="#m714c108753" x="144" y="58.627609" style="stroke: #000000; stroke-width: 0.8"/>
=======
       <use xlink:href="#m0c0110db8b" x="144" y="58.627609" style="stroke: #000000; stroke-width: 0.8"/>
>>>>>>> c0474846
      </g>
     </g>
     <g id="text_15">
      <!-- 1.B.10.3.1 -->
      <g transform="translate(85.614062 62.426828) scale(0.1 -0.1)">
       <use xlink:href="#DejaVuSans-31"/>
       <use xlink:href="#DejaVuSans-2e" x="63.623047"/>
       <use xlink:href="#DejaVuSans-42" x="95.410156"/>
       <use xlink:href="#DejaVuSans-2e" x="164.013672"/>
       <use xlink:href="#DejaVuSans-31" x="195.800781"/>
       <use xlink:href="#DejaVuSans-30" x="259.423828"/>
       <use xlink:href="#DejaVuSans-2e" x="323.046875"/>
       <use xlink:href="#DejaVuSans-33" x="354.833984"/>
       <use xlink:href="#DejaVuSans-2e" x="418.457031"/>
       <use xlink:href="#DejaVuSans-31" x="450.244141"/>
      </g>
     </g>
    </g>
    <g id="ytick_8">
     <g id="line2d_15">
      <g>
<<<<<<< HEAD
       <use xlink:href="#m714c108753" x="144" y="37.671268" style="stroke: #000000; stroke-width: 0.8"/>
=======
       <use xlink:href="#m0c0110db8b" x="144" y="37.671268" style="stroke: #000000; stroke-width: 0.8"/>
>>>>>>> c0474846
      </g>
     </g>
     <g id="text_16">
      <!-- 1.B.10.3.2 -->
      <g transform="translate(85.614062 41.470487) scale(0.1 -0.1)">
       <use xlink:href="#DejaVuSans-31"/>
       <use xlink:href="#DejaVuSans-2e" x="63.623047"/>
       <use xlink:href="#DejaVuSans-42" x="95.410156"/>
       <use xlink:href="#DejaVuSans-2e" x="164.013672"/>
       <use xlink:href="#DejaVuSans-31" x="195.800781"/>
       <use xlink:href="#DejaVuSans-30" x="259.423828"/>
       <use xlink:href="#DejaVuSans-2e" x="323.046875"/>
       <use xlink:href="#DejaVuSans-33" x="354.833984"/>
       <use xlink:href="#DejaVuSans-2e" x="418.457031"/>
       <use xlink:href="#DejaVuSans-32" x="450.244141"/>
      </g>
     </g>
    </g>
   </g>
   <g id="patch_13">
    <path d="M 144 192.24 
L 144 25.92 
" style="fill: none; stroke: #000000; stroke-width: 0.8; stroke-linejoin: miter; stroke-linecap: square"/>
   </g>
   <g id="patch_14">
    <path d="M 1036.8 192.24 
L 1036.8 25.92 
" style="fill: none; stroke: #000000; stroke-width: 0.8; stroke-linejoin: miter; stroke-linecap: square"/>
   </g>
   <g id="patch_15">
    <path d="M 144 192.24 
L 1036.8 192.24 
" style="fill: none; stroke: #000000; stroke-width: 0.8; stroke-linejoin: miter; stroke-linecap: square"/>
   </g>
   <g id="patch_16">
    <path d="M 144 25.92 
L 1036.8 25.92 
" style="fill: none; stroke: #000000; stroke-width: 0.8; stroke-linejoin: miter; stroke-linecap: square"/>
   </g>
   <g id="text_17">
    <!-- 1.B.10 Holes -->
    <g transform="translate(552.4425 19.92) scale(0.12 -0.12)">
     <defs>
      <path id="DejaVuSans-20" transform="scale(0.015625)"/>
      <path id="DejaVuSans-48" d="M 628 4666 
L 1259 4666 
L 1259 2753 
L 3553 2753 
L 3553 4666 
L 4184 4666 
L 4184 0 
L 3553 0 
L 3553 2222 
L 1259 2222 
L 1259 0 
L 628 0 
L 628 4666 
z
" transform="scale(0.015625)"/>
      <path id="DejaVuSans-6f" d="M 1959 3097 
Q 1497 3097 1228 2736 
Q 959 2375 959 1747 
Q 959 1119 1226 758 
Q 1494 397 1959 397 
Q 2419 397 2687 759 
Q 2956 1122 2956 1747 
Q 2956 2369 2687 2733 
Q 2419 3097 1959 3097 
z
M 1959 3584 
Q 2709 3584 3137 3096 
Q 3566 2609 3566 1747 
Q 3566 888 3137 398 
Q 2709 -91 1959 -91 
Q 1206 -91 779 398 
Q 353 888 353 1747 
Q 353 2609 779 3096 
Q 1206 3584 1959 3584 
z
" transform="scale(0.015625)"/>
     </defs>
     <use xlink:href="#DejaVuSans-31"/>
     <use xlink:href="#DejaVuSans-2e" x="63.623047"/>
     <use xlink:href="#DejaVuSans-42" x="95.410156"/>
     <use xlink:href="#DejaVuSans-2e" x="164.013672"/>
     <use xlink:href="#DejaVuSans-31" x="195.800781"/>
     <use xlink:href="#DejaVuSans-30" x="259.423828"/>
     <use xlink:href="#DejaVuSans-20" x="323.046875"/>
     <use xlink:href="#DejaVuSans-48" x="354.833984"/>
     <use xlink:href="#DejaVuSans-6f" x="430.029297"/>
     <use xlink:href="#DejaVuSans-6c" x="491.210938"/>
     <use xlink:href="#DejaVuSans-65" x="518.994141"/>
     <use xlink:href="#DejaVuSans-73" x="580.517578"/>
    </g>
   </g>
  </g>
 </g>
 <defs>
<<<<<<< HEAD
  <clipPath id="pddfefa2655">
=======
  <clipPath id="p9b58f5600b">
>>>>>>> c0474846
   <rect x="144" y="25.92" width="892.8" height="166.32"/>
  </clipPath>
 </defs>
</svg><|MERGE_RESOLUTION|>--- conflicted
+++ resolved
@@ -6,11 +6,7 @@
   <rdf:RDF xmlns:dc="http://purl.org/dc/elements/1.1/" xmlns:cc="http://creativecommons.org/ns#" xmlns:rdf="http://www.w3.org/1999/02/22-rdf-syntax-ns#">
    <cc:Work>
     <dc:type rdf:resource="http://purl.org/dc/dcmitype/StillImage"/>
-<<<<<<< HEAD
     <dc:date>2025-01-22T14:22:51.918620</dc:date>
-=======
-    <dc:date>2025-01-22T11:00:24.831280</dc:date>
->>>>>>> c0474846
     <dc:format>image/svg+xml</dc:format>
     <dc:creator>
      <cc:Agent>
@@ -47,11 +43,7 @@
 L 988.540541 184.05131 
 L 144 184.05131 
 z
-<<<<<<< HEAD
 " clip-path="url(#pddfefa2655)" style="fill: #ff0000"/>
-=======
-" clip-path="url(#p9b58f5600b)" style="fill: #ff0000"/>
->>>>>>> c0474846
    </g>
    <g id="patch_4">
     <path d="M 144 163.723659 
@@ -59,11 +51,7 @@
 L 899.490347 163.094969 
 L 144 163.094969 
 z
-<<<<<<< HEAD
 " clip-path="url(#pddfefa2655)" style="fill: #ff0000"/>
-=======
-" clip-path="url(#p9b58f5600b)" style="fill: #ff0000"/>
->>>>>>> c0474846
    </g>
    <g id="patch_5">
     <path d="M 144 142.767318 
@@ -71,11 +59,7 @@
 L 942.579151 142.138628 
 L 144 142.138628 
 z
-<<<<<<< HEAD
 " clip-path="url(#pddfefa2655)" style="fill: #ff0000"/>
-=======
-" clip-path="url(#p9b58f5600b)" style="fill: #ff0000"/>
->>>>>>> c0474846
    </g>
    <g id="patch_6">
     <path d="M 144 121.810977 
@@ -83,11 +67,7 @@
 L 879.382239 121.182287 
 L 144 121.182287 
 z
-<<<<<<< HEAD
 " clip-path="url(#pddfefa2655)" style="fill: #ff0000"/>
-=======
-" clip-path="url(#p9b58f5600b)" style="fill: #ff0000"/>
->>>>>>> c0474846
    </g>
    <g id="patch_7">
     <path d="M 144 100.854636 
@@ -95,11 +75,7 @@
 L 994.285714 100.225946 
 L 144 100.225946 
 z
-<<<<<<< HEAD
 " clip-path="url(#pddfefa2655)" style="fill: #ff0000"/>
-=======
-" clip-path="url(#p9b58f5600b)" style="fill: #ff0000"/>
->>>>>>> c0474846
    </g>
    <g id="patch_8">
     <path d="M 144 79.898295 
@@ -107,11 +83,7 @@
 L 896.617761 79.269605 
 L 144 79.269605 
 z
-<<<<<<< HEAD
 " clip-path="url(#pddfefa2655)" style="fill: #ff0000"/>
-=======
-" clip-path="url(#p9b58f5600b)" style="fill: #ff0000"/>
->>>>>>> c0474846
    </g>
    <g id="patch_9">
     <path d="M 144 58.941954 
@@ -119,11 +91,7 @@
 L 873.637066 58.313264 
 L 144 58.313264 
 z
-<<<<<<< HEAD
 " clip-path="url(#pddfefa2655)" style="fill: #ff0000"/>
-=======
-" clip-path="url(#p9b58f5600b)" style="fill: #ff0000"/>
->>>>>>> c0474846
    </g>
    <g id="patch_10">
     <path d="M 144 37.985613 
@@ -131,11 +99,7 @@
 L 793.204633 37.356923 
 L 144 37.356923 
 z
-<<<<<<< HEAD
 " clip-path="url(#pddfefa2655)" style="fill: #ff0000"/>
-=======
-" clip-path="url(#p9b58f5600b)" style="fill: #ff0000"/>
->>>>>>> c0474846
    </g>
    <g id="patch_11">
     <path d="M 146.872587 104.731559 
@@ -143,11 +107,7 @@
 L 414.023166 96.349023 
 L 146.872587 96.349023 
 z
-<<<<<<< HEAD
 " clip-path="url(#pddfefa2655)" style="fill: #f77189"/>
-=======
-" clip-path="url(#p9b58f5600b)" style="fill: #f77189"/>
->>>>>>> c0474846
    </g>
    <g id="patch_12">
     <path d="M 146.872587 41.862536 
@@ -155,30 +115,18 @@
 L 342.208494 33.48 
 L 146.872587 33.48 
 z
-<<<<<<< HEAD
 " clip-path="url(#pddfefa2655)" style="fill: #36ada4"/>
-=======
-" clip-path="url(#p9b58f5600b)" style="fill: #36ada4"/>
->>>>>>> c0474846
    </g>
    <g id="matplotlib.axis_1">
     <g id="xtick_1">
      <g id="line2d_1">
       <defs>
-<<<<<<< HEAD
        <path id="m3d48cfd170" d="M 0 0 
-=======
-       <path id="m7a74a83fbc" d="M 0 0 
->>>>>>> c0474846
 L 0 3.5 
 " style="stroke: #000000; stroke-width: 0.8"/>
       </defs>
       <g>
-<<<<<<< HEAD
        <use xlink:href="#m3d48cfd170" x="144" y="192.24" style="stroke: #000000; stroke-width: 0.8"/>
-=======
-       <use xlink:href="#m7a74a83fbc" x="144" y="192.24" style="stroke: #000000; stroke-width: 0.8"/>
->>>>>>> c0474846
       </g>
      </g>
      <g id="text_1">
@@ -214,11 +162,7 @@
     <g id="xtick_2">
      <g id="line2d_2">
       <g>
-<<<<<<< HEAD
        <use xlink:href="#m3d48cfd170" x="287.629344" y="192.24" style="stroke: #000000; stroke-width: 0.8"/>
-=======
-       <use xlink:href="#m7a74a83fbc" x="287.629344" y="192.24" style="stroke: #000000; stroke-width: 0.8"/>
->>>>>>> c0474846
       </g>
      </g>
      <g id="text_2">
@@ -259,11 +203,7 @@
     <g id="xtick_3">
      <g id="line2d_3">
       <g>
-<<<<<<< HEAD
        <use xlink:href="#m3d48cfd170" x="431.258687" y="192.24" style="stroke: #000000; stroke-width: 0.8"/>
-=======
-       <use xlink:href="#m7a74a83fbc" x="431.258687" y="192.24" style="stroke: #000000; stroke-width: 0.8"/>
->>>>>>> c0474846
       </g>
      </g>
      <g id="text_3">
@@ -294,11 +234,7 @@
     <g id="xtick_4">
      <g id="line2d_4">
       <g>
-<<<<<<< HEAD
        <use xlink:href="#m3d48cfd170" x="574.888031" y="192.24" style="stroke: #000000; stroke-width: 0.8"/>
-=======
-       <use xlink:href="#m7a74a83fbc" x="574.888031" y="192.24" style="stroke: #000000; stroke-width: 0.8"/>
->>>>>>> c0474846
       </g>
      </g>
      <g id="text_4">
@@ -313,11 +249,7 @@
     <g id="xtick_5">
      <g id="line2d_5">
       <g>
-<<<<<<< HEAD
        <use xlink:href="#m3d48cfd170" x="718.517375" y="192.24" style="stroke: #000000; stroke-width: 0.8"/>
-=======
-       <use xlink:href="#m7a74a83fbc" x="718.517375" y="192.24" style="stroke: #000000; stroke-width: 0.8"/>
->>>>>>> c0474846
       </g>
      </g>
      <g id="text_5">
@@ -358,11 +290,7 @@
     <g id="xtick_6">
      <g id="line2d_6">
       <g>
-<<<<<<< HEAD
        <use xlink:href="#m3d48cfd170" x="862.146718" y="192.24" style="stroke: #000000; stroke-width: 0.8"/>
-=======
-       <use xlink:href="#m7a74a83fbc" x="862.146718" y="192.24" style="stroke: #000000; stroke-width: 0.8"/>
->>>>>>> c0474846
       </g>
      </g>
      <g id="text_6">
@@ -377,11 +305,7 @@
     <g id="xtick_7">
      <g id="line2d_7">
       <g>
-<<<<<<< HEAD
        <use xlink:href="#m3d48cfd170" x="1005.776062" y="192.24" style="stroke: #000000; stroke-width: 0.8"/>
-=======
-       <use xlink:href="#m7a74a83fbc" x="1005.776062" y="192.24" style="stroke: #000000; stroke-width: 0.8"/>
->>>>>>> c0474846
       </g>
      </g>
      <g id="text_7">
@@ -632,20 +556,12 @@
     <g id="ytick_1">
      <g id="line2d_8">
       <defs>
-<<<<<<< HEAD
        <path id="m714c108753" d="M 0 0 
-=======
-       <path id="m0c0110db8b" d="M 0 0 
->>>>>>> c0474846
 L -3.5 0 
 " style="stroke: #000000; stroke-width: 0.8"/>
       </defs>
       <g>
-<<<<<<< HEAD
        <use xlink:href="#m714c108753" x="144" y="184.365655" style="stroke: #000000; stroke-width: 0.8"/>
-=======
-       <use xlink:href="#m0c0110db8b" x="144" y="184.365655" style="stroke: #000000; stroke-width: 0.8"/>
->>>>>>> c0474846
       </g>
      </g>
      <g id="text_9">
@@ -708,11 +624,7 @@
     <g id="ytick_2">
      <g id="line2d_9">
       <g>
-<<<<<<< HEAD
        <use xlink:href="#m714c108753" x="144" y="163.409314" style="stroke: #000000; stroke-width: 0.8"/>
-=======
-       <use xlink:href="#m0c0110db8b" x="144" y="163.409314" style="stroke: #000000; stroke-width: 0.8"/>
->>>>>>> c0474846
       </g>
      </g>
      <g id="text_10">
@@ -734,11 +646,7 @@
     <g id="ytick_3">
      <g id="line2d_10">
       <g>
-<<<<<<< HEAD
        <use xlink:href="#m714c108753" x="144" y="142.452973" style="stroke: #000000; stroke-width: 0.8"/>
-=======
-       <use xlink:href="#m0c0110db8b" x="144" y="142.452973" style="stroke: #000000; stroke-width: 0.8"/>
->>>>>>> c0474846
       </g>
      </g>
      <g id="text_11">
@@ -760,11 +668,7 @@
     <g id="ytick_4">
      <g id="line2d_11">
       <g>
-<<<<<<< HEAD
        <use xlink:href="#m714c108753" x="144" y="121.496632" style="stroke: #000000; stroke-width: 0.8"/>
-=======
-       <use xlink:href="#m0c0110db8b" x="144" y="121.496632" style="stroke: #000000; stroke-width: 0.8"/>
->>>>>>> c0474846
       </g>
      </g>
      <g id="text_12">
@@ -807,11 +711,7 @@
     <g id="ytick_5">
      <g id="line2d_12">
       <g>
-<<<<<<< HEAD
        <use xlink:href="#m714c108753" x="144" y="100.540291" style="stroke: #000000; stroke-width: 0.8"/>
-=======
-       <use xlink:href="#m0c0110db8b" x="144" y="100.540291" style="stroke: #000000; stroke-width: 0.8"/>
->>>>>>> c0474846
       </g>
      </g>
      <g id="text_13">
@@ -833,11 +733,7 @@
     <g id="ytick_6">
      <g id="line2d_13">
       <g>
-<<<<<<< HEAD
        <use xlink:href="#m714c108753" x="144" y="79.58395" style="stroke: #000000; stroke-width: 0.8"/>
-=======
-       <use xlink:href="#m0c0110db8b" x="144" y="79.58395" style="stroke: #000000; stroke-width: 0.8"/>
->>>>>>> c0474846
       </g>
      </g>
      <g id="text_14">
@@ -891,11 +787,7 @@
     <g id="ytick_7">
      <g id="line2d_14">
       <g>
-<<<<<<< HEAD
        <use xlink:href="#m714c108753" x="144" y="58.627609" style="stroke: #000000; stroke-width: 0.8"/>
-=======
-       <use xlink:href="#m0c0110db8b" x="144" y="58.627609" style="stroke: #000000; stroke-width: 0.8"/>
->>>>>>> c0474846
       </g>
      </g>
      <g id="text_15">
@@ -917,11 +809,7 @@
     <g id="ytick_8">
      <g id="line2d_15">
       <g>
-<<<<<<< HEAD
        <use xlink:href="#m714c108753" x="144" y="37.671268" style="stroke: #000000; stroke-width: 0.8"/>
-=======
-       <use xlink:href="#m0c0110db8b" x="144" y="37.671268" style="stroke: #000000; stroke-width: 0.8"/>
->>>>>>> c0474846
       </g>
      </g>
      <g id="text_16">
@@ -1020,11 +908,7 @@
   </g>
  </g>
  <defs>
-<<<<<<< HEAD
   <clipPath id="pddfefa2655">
-=======
-  <clipPath id="p9b58f5600b">
->>>>>>> c0474846
    <rect x="144" y="25.92" width="892.8" height="166.32"/>
   </clipPath>
  </defs>
