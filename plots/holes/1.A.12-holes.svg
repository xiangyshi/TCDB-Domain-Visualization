<?xml version="1.0" encoding="utf-8" standalone="no"?>
<!DOCTYPE svg PUBLIC "-//W3C//DTD SVG 1.1//EN"
  "http://www.w3.org/Graphics/SVG/1.1/DTD/svg11.dtd">
<svg xmlns:xlink="http://www.w3.org/1999/xlink" width="1152pt" height="280.8pt" viewBox="0 0 1152 280.8" xmlns="http://www.w3.org/2000/svg" version="1.1">
 <metadata>
  <rdf:RDF xmlns:dc="http://purl.org/dc/elements/1.1/" xmlns:cc="http://creativecommons.org/ns#" xmlns:rdf="http://www.w3.org/1999/02/22-rdf-syntax-ns#">
   <cc:Work>
    <dc:type rdf:resource="http://purl.org/dc/dcmitype/StillImage"/>
<<<<<<< HEAD
    <dc:date>2025-01-22T14:24:46.548909</dc:date>
=======
    <dc:date>2025-02-19T12:32:00.206780</dc:date>
>>>>>>> c0474846
    <dc:format>image/svg+xml</dc:format>
    <dc:creator>
     <cc:Agent>
      <dc:title>Matplotlib v3.8.4, https://matplotlib.org/</dc:title>
     </cc:Agent>
    </dc:creator>
   </cc:Work>
  </rdf:RDF>
 </metadata>
 <defs>
  <style type="text/css">*{stroke-linejoin: round; stroke-linecap: butt}</style>
 </defs>
 <g id="figure_1">
  <g id="patch_1">
   <path d="M 0 280.8 
L 1152 280.8 
L 1152 0 
L 0 0 
z
" style="fill: #ffffff"/>
  </g>
  <g id="axes_1">
   <g id="patch_2">
    <path d="M 144 249.912 
L 1036.8 249.912 
L 1036.8 33.696 
L 144 33.696 
z
" style="fill: #ffffff"/>
   </g>
   <g id="patch_3">
    <path d="M 144 240.084 
L 671.805195 240.084 
L 671.805195 239.496084 
L 144 239.496084 
z
<<<<<<< HEAD
" clip-path="url(#p9e2bbc8428)" style="fill: #ff0000"/>
=======
" clip-path="url(#pab338a2961)" style="fill: #ff0000"/>
>>>>>>> c0474846
   </g>
   <g id="patch_4">
    <path d="M 144 220.486792 
L 435.077922 220.486792 
L 435.077922 219.898875 
L 144 219.898875 
z
<<<<<<< HEAD
" clip-path="url(#p9e2bbc8428)" style="fill: #ff0000"/>
=======
" clip-path="url(#pab338a2961)" style="fill: #ff0000"/>
>>>>>>> c0474846
   </g>
   <g id="patch_5">
    <path d="M 144 200.889583 
L 447.155844 200.889583 
L 447.155844 200.301667 
L 144 200.301667 
z
<<<<<<< HEAD
" clip-path="url(#p9e2bbc8428)" style="fill: #ff0000"/>
=======
" clip-path="url(#pab338a2961)" style="fill: #ff0000"/>
>>>>>>> c0474846
   </g>
   <g id="patch_6">
    <path d="M 144 181.292375 
L 994.285714 181.292375 
L 994.285714 180.704459 
L 144 180.704459 
z
<<<<<<< HEAD
" clip-path="url(#p9e2bbc8428)" style="fill: #ff0000"/>
=======
" clip-path="url(#pab338a2961)" style="fill: #ff0000"/>
>>>>>>> c0474846
   </g>
   <g id="patch_7">
    <path d="M 144 161.695167 
L 442.324675 161.695167 
L 442.324675 161.10725 
L 144 161.10725 
z
<<<<<<< HEAD
" clip-path="url(#p9e2bbc8428)" style="fill: #ff0000"/>
=======
" clip-path="url(#pab338a2961)" style="fill: #ff0000"/>
>>>>>>> c0474846
   </g>
   <g id="patch_8">
    <path d="M 144 142.097958 
L 449.571429 142.097958 
L 449.571429 141.510042 
L 144 141.510042 
z
<<<<<<< HEAD
" clip-path="url(#p9e2bbc8428)" style="fill: #ff0000"/>
=======
" clip-path="url(#pab338a2961)" style="fill: #ff0000"/>
>>>>>>> c0474846
   </g>
   <g id="patch_9">
    <path d="M 144 122.50075 
L 429.038961 122.50075 
L 429.038961 121.912833 
L 144 121.912833 
z
<<<<<<< HEAD
" clip-path="url(#p9e2bbc8428)" style="fill: #ff0000"/>
=======
" clip-path="url(#pab338a2961)" style="fill: #ff0000"/>
>>>>>>> c0474846
   </g>
   <g id="patch_10">
    <path d="M 144 102.903541 
L 401.25974 102.903541 
L 401.25974 102.315625 
L 144 102.315625 
z
<<<<<<< HEAD
" clip-path="url(#p9e2bbc8428)" style="fill: #ff0000"/>
=======
" clip-path="url(#pab338a2961)" style="fill: #ff0000"/>
>>>>>>> c0474846
   </g>
   <g id="patch_11">
    <path d="M 144 83.306333 
L 407.298701 83.306333 
L 407.298701 82.718417 
L 144 82.718417 
z
<<<<<<< HEAD
" clip-path="url(#p9e2bbc8428)" style="fill: #ff0000"/>
=======
" clip-path="url(#pab338a2961)" style="fill: #ff0000"/>
>>>>>>> c0474846
   </g>
   <g id="patch_12">
    <path d="M 144 63.709125 
L 400.051948 63.709125 
L 400.051948 63.121208 
L 144 63.121208 
z
<<<<<<< HEAD
" clip-path="url(#p9e2bbc8428)" style="fill: #ff0000"/>
=======
" clip-path="url(#pab338a2961)" style="fill: #ff0000"/>
>>>>>>> c0474846
   </g>
   <g id="patch_13">
    <path d="M 144 44.111916 
L 402.467532 44.111916 
L 402.467532 43.524 
L 144 43.524 
z
<<<<<<< HEAD
" clip-path="url(#p9e2bbc8428)" style="fill: #ff0000"/>
=======
" clip-path="url(#pab338a2961)" style="fill: #ff0000"/>
>>>>>>> c0474846
   </g>
   <g id="matplotlib.axis_1">
    <g id="xtick_1">
     <g id="line2d_1">
      <defs>
<<<<<<< HEAD
       <path id="m4346227708" d="M 0 0 
=======
       <path id="md09a3047f7" d="M 0 0 
>>>>>>> c0474846
L 0 3.5 
" style="stroke: #000000; stroke-width: 0.8"/>
      </defs>
      <g>
<<<<<<< HEAD
       <use xlink:href="#m4346227708" x="144" y="249.912" style="stroke: #000000; stroke-width: 0.8"/>
=======
       <use xlink:href="#md09a3047f7" x="144" y="249.912" style="stroke: #000000; stroke-width: 0.8"/>
>>>>>>> c0474846
      </g>
     </g>
     <g id="text_1">
      <!-- 0 -->
      <g transform="translate(140.81875 264.510438) scale(0.1 -0.1)">
       <defs>
        <path id="DejaVuSans-30" d="M 2034 4250 
Q 1547 4250 1301 3770 
Q 1056 3291 1056 2328 
Q 1056 1369 1301 889 
Q 1547 409 2034 409 
Q 2525 409 2770 889 
Q 3016 1369 3016 2328 
Q 3016 3291 2770 3770 
Q 2525 4250 2034 4250 
z
M 2034 4750 
Q 2819 4750 3233 4129 
Q 3647 3509 3647 2328 
Q 3647 1150 3233 529 
Q 2819 -91 2034 -91 
Q 1250 -91 836 529 
Q 422 1150 422 2328 
Q 422 3509 836 4129 
Q 1250 4750 2034 4750 
z
" transform="scale(0.015625)"/>
       </defs>
       <use xlink:href="#DejaVuSans-30"/>
      </g>
     </g>
    </g>
    <g id="xtick_2">
     <g id="line2d_2">
      <g>
<<<<<<< HEAD
       <use xlink:href="#m4346227708" x="264.779221" y="249.912" style="stroke: #000000; stroke-width: 0.8"/>
=======
       <use xlink:href="#md09a3047f7" x="264.779221" y="249.912" style="stroke: #000000; stroke-width: 0.8"/>
>>>>>>> c0474846
      </g>
     </g>
     <g id="text_2">
      <!-- 100 -->
      <g transform="translate(255.235471 264.510438) scale(0.1 -0.1)">
       <defs>
        <path id="DejaVuSans-31" d="M 794 531 
L 1825 531 
L 1825 4091 
L 703 3866 
L 703 4441 
L 1819 4666 
L 2450 4666 
L 2450 531 
L 3481 531 
L 3481 0 
L 794 0 
L 794 531 
z
" transform="scale(0.015625)"/>
       </defs>
       <use xlink:href="#DejaVuSans-31"/>
       <use xlink:href="#DejaVuSans-30" x="63.623047"/>
       <use xlink:href="#DejaVuSans-30" x="127.246094"/>
      </g>
     </g>
    </g>
    <g id="xtick_3">
     <g id="line2d_3">
      <g>
<<<<<<< HEAD
       <use xlink:href="#m4346227708" x="385.558442" y="249.912" style="stroke: #000000; stroke-width: 0.8"/>
=======
       <use xlink:href="#md09a3047f7" x="385.558442" y="249.912" style="stroke: #000000; stroke-width: 0.8"/>
>>>>>>> c0474846
      </g>
     </g>
     <g id="text_3">
      <!-- 200 -->
      <g transform="translate(376.014692 264.510438) scale(0.1 -0.1)">
       <defs>
        <path id="DejaVuSans-32" d="M 1228 531 
L 3431 531 
L 3431 0 
L 469 0 
L 469 531 
Q 828 903 1448 1529 
Q 2069 2156 2228 2338 
Q 2531 2678 2651 2914 
Q 2772 3150 2772 3378 
Q 2772 3750 2511 3984 
Q 2250 4219 1831 4219 
Q 1534 4219 1204 4116 
Q 875 4013 500 3803 
L 500 4441 
Q 881 4594 1212 4672 
Q 1544 4750 1819 4750 
Q 2544 4750 2975 4387 
Q 3406 4025 3406 3419 
Q 3406 3131 3298 2873 
Q 3191 2616 2906 2266 
Q 2828 2175 2409 1742 
Q 1991 1309 1228 531 
z
" transform="scale(0.015625)"/>
       </defs>
       <use xlink:href="#DejaVuSans-32"/>
       <use xlink:href="#DejaVuSans-30" x="63.623047"/>
       <use xlink:href="#DejaVuSans-30" x="127.246094"/>
      </g>
     </g>
    </g>
    <g id="xtick_4">
     <g id="line2d_4">
      <g>
<<<<<<< HEAD
       <use xlink:href="#m4346227708" x="506.337662" y="249.912" style="stroke: #000000; stroke-width: 0.8"/>
=======
       <use xlink:href="#md09a3047f7" x="506.337662" y="249.912" style="stroke: #000000; stroke-width: 0.8"/>
>>>>>>> c0474846
      </g>
     </g>
     <g id="text_4">
      <!-- 300 -->
      <g transform="translate(496.793912 264.510438) scale(0.1 -0.1)">
       <defs>
        <path id="DejaVuSans-33" d="M 2597 2516 
Q 3050 2419 3304 2112 
Q 3559 1806 3559 1356 
Q 3559 666 3084 287 
Q 2609 -91 1734 -91 
Q 1441 -91 1130 -33 
Q 819 25 488 141 
L 488 750 
Q 750 597 1062 519 
Q 1375 441 1716 441 
Q 2309 441 2620 675 
Q 2931 909 2931 1356 
Q 2931 1769 2642 2001 
Q 2353 2234 1838 2234 
L 1294 2234 
L 1294 2753 
L 1863 2753 
Q 2328 2753 2575 2939 
Q 2822 3125 2822 3475 
Q 2822 3834 2567 4026 
Q 2313 4219 1838 4219 
Q 1578 4219 1281 4162 
Q 984 4106 628 3988 
L 628 4550 
Q 988 4650 1302 4700 
Q 1616 4750 1894 4750 
Q 2613 4750 3031 4423 
Q 3450 4097 3450 3541 
Q 3450 3153 3228 2886 
Q 3006 2619 2597 2516 
z
" transform="scale(0.015625)"/>
       </defs>
       <use xlink:href="#DejaVuSans-33"/>
       <use xlink:href="#DejaVuSans-30" x="63.623047"/>
       <use xlink:href="#DejaVuSans-30" x="127.246094"/>
      </g>
     </g>
    </g>
    <g id="xtick_5">
     <g id="line2d_5">
      <g>
<<<<<<< HEAD
       <use xlink:href="#m4346227708" x="627.116883" y="249.912" style="stroke: #000000; stroke-width: 0.8"/>
=======
       <use xlink:href="#md09a3047f7" x="627.116883" y="249.912" style="stroke: #000000; stroke-width: 0.8"/>
>>>>>>> c0474846
      </g>
     </g>
     <g id="text_5">
      <!-- 400 -->
      <g transform="translate(617.573133 264.510438) scale(0.1 -0.1)">
       <defs>
        <path id="DejaVuSans-34" d="M 2419 4116 
L 825 1625 
L 2419 1625 
L 2419 4116 
z
M 2253 4666 
L 3047 4666 
L 3047 1625 
L 3713 1625 
L 3713 1100 
L 3047 1100 
L 3047 0 
L 2419 0 
L 2419 1100 
L 313 1100 
L 313 1709 
L 2253 4666 
z
" transform="scale(0.015625)"/>
       </defs>
       <use xlink:href="#DejaVuSans-34"/>
       <use xlink:href="#DejaVuSans-30" x="63.623047"/>
       <use xlink:href="#DejaVuSans-30" x="127.246094"/>
      </g>
     </g>
    </g>
    <g id="xtick_6">
     <g id="line2d_6">
      <g>
<<<<<<< HEAD
       <use xlink:href="#m4346227708" x="747.896104" y="249.912" style="stroke: #000000; stroke-width: 0.8"/>
=======
       <use xlink:href="#md09a3047f7" x="747.896104" y="249.912" style="stroke: #000000; stroke-width: 0.8"/>
>>>>>>> c0474846
      </g>
     </g>
     <g id="text_6">
      <!-- 500 -->
      <g transform="translate(738.352354 264.510438) scale(0.1 -0.1)">
       <defs>
        <path id="DejaVuSans-35" d="M 691 4666 
L 3169 4666 
L 3169 4134 
L 1269 4134 
L 1269 2991 
Q 1406 3038 1543 3061 
Q 1681 3084 1819 3084 
Q 2600 3084 3056 2656 
Q 3513 2228 3513 1497 
Q 3513 744 3044 326 
Q 2575 -91 1722 -91 
Q 1428 -91 1123 -41 
Q 819 9 494 109 
L 494 744 
Q 775 591 1075 516 
Q 1375 441 1709 441 
Q 2250 441 2565 725 
Q 2881 1009 2881 1497 
Q 2881 1984 2565 2268 
Q 2250 2553 1709 2553 
Q 1456 2553 1204 2497 
Q 953 2441 691 2322 
L 691 4666 
z
" transform="scale(0.015625)"/>
       </defs>
       <use xlink:href="#DejaVuSans-35"/>
       <use xlink:href="#DejaVuSans-30" x="63.623047"/>
       <use xlink:href="#DejaVuSans-30" x="127.246094"/>
      </g>
     </g>
    </g>
    <g id="xtick_7">
     <g id="line2d_7">
      <g>
<<<<<<< HEAD
       <use xlink:href="#m4346227708" x="868.675325" y="249.912" style="stroke: #000000; stroke-width: 0.8"/>
=======
       <use xlink:href="#md09a3047f7" x="868.675325" y="249.912" style="stroke: #000000; stroke-width: 0.8"/>
>>>>>>> c0474846
      </g>
     </g>
     <g id="text_7">
      <!-- 600 -->
      <g transform="translate(859.131575 264.510438) scale(0.1 -0.1)">
       <defs>
        <path id="DejaVuSans-36" d="M 2113 2584 
Q 1688 2584 1439 2293 
Q 1191 2003 1191 1497 
Q 1191 994 1439 701 
Q 1688 409 2113 409 
Q 2538 409 2786 701 
Q 3034 994 3034 1497 
Q 3034 2003 2786 2293 
Q 2538 2584 2113 2584 
z
M 3366 4563 
L 3366 3988 
Q 3128 4100 2886 4159 
Q 2644 4219 2406 4219 
Q 1781 4219 1451 3797 
Q 1122 3375 1075 2522 
Q 1259 2794 1537 2939 
Q 1816 3084 2150 3084 
Q 2853 3084 3261 2657 
Q 3669 2231 3669 1497 
Q 3669 778 3244 343 
Q 2819 -91 2113 -91 
Q 1303 -91 875 529 
Q 447 1150 447 2328 
Q 447 3434 972 4092 
Q 1497 4750 2381 4750 
Q 2619 4750 2861 4703 
Q 3103 4656 3366 4563 
z
" transform="scale(0.015625)"/>
       </defs>
       <use xlink:href="#DejaVuSans-36"/>
       <use xlink:href="#DejaVuSans-30" x="63.623047"/>
       <use xlink:href="#DejaVuSans-30" x="127.246094"/>
      </g>
     </g>
    </g>
    <g id="xtick_8">
     <g id="line2d_8">
      <g>
<<<<<<< HEAD
       <use xlink:href="#m4346227708" x="989.454545" y="249.912" style="stroke: #000000; stroke-width: 0.8"/>
=======
       <use xlink:href="#md09a3047f7" x="989.454545" y="249.912" style="stroke: #000000; stroke-width: 0.8"/>
>>>>>>> c0474846
      </g>
     </g>
     <g id="text_8">
      <!-- 700 -->
      <g transform="translate(979.910795 264.510438) scale(0.1 -0.1)">
       <defs>
        <path id="DejaVuSans-37" d="M 525 4666 
L 3525 4666 
L 3525 4397 
L 1831 0 
L 1172 0 
L 2766 4134 
L 525 4134 
L 525 4666 
z
" transform="scale(0.015625)"/>
       </defs>
       <use xlink:href="#DejaVuSans-37"/>
       <use xlink:href="#DejaVuSans-30" x="63.623047"/>
       <use xlink:href="#DejaVuSans-30" x="127.246094"/>
      </g>
     </g>
    </g>
    <g id="text_9">
     <!-- Residual -->
     <g transform="translate(569.284375 278.188562) scale(0.1 -0.1)">
      <defs>
       <path id="DejaVuSans-52" d="M 2841 2188 
Q 3044 2119 3236 1894 
Q 3428 1669 3622 1275 
L 4263 0 
L 3584 0 
L 2988 1197 
Q 2756 1666 2539 1819 
Q 2322 1972 1947 1972 
L 1259 1972 
L 1259 0 
L 628 0 
L 628 4666 
L 2053 4666 
Q 2853 4666 3247 4331 
Q 3641 3997 3641 3322 
Q 3641 2881 3436 2590 
Q 3231 2300 2841 2188 
z
M 1259 4147 
L 1259 2491 
L 2053 2491 
Q 2509 2491 2742 2702 
Q 2975 2913 2975 3322 
Q 2975 3731 2742 3939 
Q 2509 4147 2053 4147 
L 1259 4147 
z
" transform="scale(0.015625)"/>
       <path id="DejaVuSans-65" d="M 3597 1894 
L 3597 1613 
L 953 1613 
Q 991 1019 1311 708 
Q 1631 397 2203 397 
Q 2534 397 2845 478 
Q 3156 559 3463 722 
L 3463 178 
Q 3153 47 2828 -22 
Q 2503 -91 2169 -91 
Q 1331 -91 842 396 
Q 353 884 353 1716 
Q 353 2575 817 3079 
Q 1281 3584 2069 3584 
Q 2775 3584 3186 3129 
Q 3597 2675 3597 1894 
z
M 3022 2063 
Q 3016 2534 2758 2815 
Q 2500 3097 2075 3097 
Q 1594 3097 1305 2825 
Q 1016 2553 972 2059 
L 3022 2063 
z
" transform="scale(0.015625)"/>
       <path id="DejaVuSans-73" d="M 2834 3397 
L 2834 2853 
Q 2591 2978 2328 3040 
Q 2066 3103 1784 3103 
Q 1356 3103 1142 2972 
Q 928 2841 928 2578 
Q 928 2378 1081 2264 
Q 1234 2150 1697 2047 
L 1894 2003 
Q 2506 1872 2764 1633 
Q 3022 1394 3022 966 
Q 3022 478 2636 193 
Q 2250 -91 1575 -91 
Q 1294 -91 989 -36 
Q 684 19 347 128 
L 347 722 
Q 666 556 975 473 
Q 1284 391 1588 391 
Q 1994 391 2212 530 
Q 2431 669 2431 922 
Q 2431 1156 2273 1281 
Q 2116 1406 1581 1522 
L 1381 1569 
Q 847 1681 609 1914 
Q 372 2147 372 2553 
Q 372 3047 722 3315 
Q 1072 3584 1716 3584 
Q 2034 3584 2315 3537 
Q 2597 3491 2834 3397 
z
" transform="scale(0.015625)"/>
       <path id="DejaVuSans-69" d="M 603 3500 
L 1178 3500 
L 1178 0 
L 603 0 
L 603 3500 
z
M 603 4863 
L 1178 4863 
L 1178 4134 
L 603 4134 
L 603 4863 
z
" transform="scale(0.015625)"/>
       <path id="DejaVuSans-64" d="M 2906 2969 
L 2906 4863 
L 3481 4863 
L 3481 0 
L 2906 0 
L 2906 525 
Q 2725 213 2448 61 
Q 2172 -91 1784 -91 
Q 1150 -91 751 415 
Q 353 922 353 1747 
Q 353 2572 751 3078 
Q 1150 3584 1784 3584 
Q 2172 3584 2448 3432 
Q 2725 3281 2906 2969 
z
M 947 1747 
Q 947 1113 1208 752 
Q 1469 391 1925 391 
Q 2381 391 2643 752 
Q 2906 1113 2906 1747 
Q 2906 2381 2643 2742 
Q 2381 3103 1925 3103 
Q 1469 3103 1208 2742 
Q 947 2381 947 1747 
z
" transform="scale(0.015625)"/>
       <path id="DejaVuSans-75" d="M 544 1381 
L 544 3500 
L 1119 3500 
L 1119 1403 
Q 1119 906 1312 657 
Q 1506 409 1894 409 
Q 2359 409 2629 706 
Q 2900 1003 2900 1516 
L 2900 3500 
L 3475 3500 
L 3475 0 
L 2900 0 
L 2900 538 
Q 2691 219 2414 64 
Q 2138 -91 1772 -91 
Q 1169 -91 856 284 
Q 544 659 544 1381 
z
M 1991 3584 
L 1991 3584 
z
" transform="scale(0.015625)"/>
       <path id="DejaVuSans-61" d="M 2194 1759 
Q 1497 1759 1228 1600 
Q 959 1441 959 1056 
Q 959 750 1161 570 
Q 1363 391 1709 391 
Q 2188 391 2477 730 
Q 2766 1069 2766 1631 
L 2766 1759 
L 2194 1759 
z
M 3341 1997 
L 3341 0 
L 2766 0 
L 2766 531 
Q 2569 213 2275 61 
Q 1981 -91 1556 -91 
Q 1019 -91 701 211 
Q 384 513 384 1019 
Q 384 1609 779 1909 
Q 1175 2209 1959 2209 
L 2766 2209 
L 2766 2266 
Q 2766 2663 2505 2880 
Q 2244 3097 1772 3097 
Q 1472 3097 1187 3025 
Q 903 2953 641 2809 
L 641 3341 
Q 956 3463 1253 3523 
Q 1550 3584 1831 3584 
Q 2591 3584 2966 3190 
Q 3341 2797 3341 1997 
z
" transform="scale(0.015625)"/>
       <path id="DejaVuSans-6c" d="M 603 4863 
L 1178 4863 
L 1178 0 
L 603 0 
L 603 4863 
z
" transform="scale(0.015625)"/>
      </defs>
      <use xlink:href="#DejaVuSans-52"/>
      <use xlink:href="#DejaVuSans-65" x="64.982422"/>
      <use xlink:href="#DejaVuSans-73" x="126.505859"/>
      <use xlink:href="#DejaVuSans-69" x="178.605469"/>
      <use xlink:href="#DejaVuSans-64" x="206.388672"/>
      <use xlink:href="#DejaVuSans-75" x="269.865234"/>
      <use xlink:href="#DejaVuSans-61" x="333.244141"/>
      <use xlink:href="#DejaVuSans-6c" x="394.523438"/>
     </g>
    </g>
   </g>
   <g id="matplotlib.axis_2">
    <g id="ytick_1">
     <g id="line2d_9">
      <defs>
<<<<<<< HEAD
       <path id="m061d74c7f7" d="M 0 0 
=======
       <path id="m22864808f7" d="M 0 0 
>>>>>>> c0474846
L -3.5 0 
" style="stroke: #000000; stroke-width: 0.8"/>
      </defs>
      <g>
<<<<<<< HEAD
       <use xlink:href="#m061d74c7f7" x="144" y="239.790042" style="stroke: #000000; stroke-width: 0.8"/>
=======
       <use xlink:href="#m22864808f7" x="144" y="239.790042" style="stroke: #000000; stroke-width: 0.8"/>
>>>>>>> c0474846
      </g>
     </g>
     <g id="text_10">
      <!-- 1.A.12.1.1 -->
      <g transform="translate(85.809375 243.589261) scale(0.1 -0.1)">
       <defs>
        <path id="DejaVuSans-2e" d="M 684 794 
L 1344 794 
L 1344 0 
L 684 0 
L 684 794 
z
" transform="scale(0.015625)"/>
        <path id="DejaVuSans-41" d="M 2188 4044 
L 1331 1722 
L 3047 1722 
L 2188 4044 
z
M 1831 4666 
L 2547 4666 
L 4325 0 
L 3669 0 
L 3244 1197 
L 1141 1197 
L 716 0 
L 50 0 
L 1831 4666 
z
" transform="scale(0.015625)"/>
       </defs>
       <use xlink:href="#DejaVuSans-31"/>
       <use xlink:href="#DejaVuSans-2e" x="63.623047"/>
       <use xlink:href="#DejaVuSans-41" x="95.410156"/>
       <use xlink:href="#DejaVuSans-2e" x="162.068359"/>
       <use xlink:href="#DejaVuSans-31" x="193.855469"/>
       <use xlink:href="#DejaVuSans-32" x="257.478516"/>
       <use xlink:href="#DejaVuSans-2e" x="321.101562"/>
       <use xlink:href="#DejaVuSans-31" x="352.888672"/>
       <use xlink:href="#DejaVuSans-2e" x="416.511719"/>
       <use xlink:href="#DejaVuSans-31" x="448.298828"/>
      </g>
     </g>
    </g>
    <g id="ytick_2">
     <g id="line2d_10">
      <g>
<<<<<<< HEAD
       <use xlink:href="#m061d74c7f7" x="144" y="220.192833" style="stroke: #000000; stroke-width: 0.8"/>
=======
       <use xlink:href="#m22864808f7" x="144" y="220.192833" style="stroke: #000000; stroke-width: 0.8"/>
>>>>>>> c0474846
      </g>
     </g>
     <g id="text_11">
      <!-- 1.A.12.1.2 -->
      <g transform="translate(85.809375 223.992052) scale(0.1 -0.1)">
       <use xlink:href="#DejaVuSans-31"/>
       <use xlink:href="#DejaVuSans-2e" x="63.623047"/>
       <use xlink:href="#DejaVuSans-41" x="95.410156"/>
       <use xlink:href="#DejaVuSans-2e" x="162.068359"/>
       <use xlink:href="#DejaVuSans-31" x="193.855469"/>
       <use xlink:href="#DejaVuSans-32" x="257.478516"/>
       <use xlink:href="#DejaVuSans-2e" x="321.101562"/>
       <use xlink:href="#DejaVuSans-31" x="352.888672"/>
       <use xlink:href="#DejaVuSans-2e" x="416.511719"/>
       <use xlink:href="#DejaVuSans-32" x="448.298828"/>
      </g>
     </g>
    </g>
    <g id="ytick_3">
     <g id="line2d_11">
      <g>
<<<<<<< HEAD
       <use xlink:href="#m061d74c7f7" x="144" y="200.595625" style="stroke: #000000; stroke-width: 0.8"/>
=======
       <use xlink:href="#m22864808f7" x="144" y="200.595625" style="stroke: #000000; stroke-width: 0.8"/>
>>>>>>> c0474846
      </g>
     </g>
     <g id="text_12">
      <!-- 1.A.12.1.3 -->
      <g transform="translate(85.809375 204.394844) scale(0.1 -0.1)">
       <use xlink:href="#DejaVuSans-31"/>
       <use xlink:href="#DejaVuSans-2e" x="63.623047"/>
       <use xlink:href="#DejaVuSans-41" x="95.410156"/>
       <use xlink:href="#DejaVuSans-2e" x="162.068359"/>
       <use xlink:href="#DejaVuSans-31" x="193.855469"/>
       <use xlink:href="#DejaVuSans-32" x="257.478516"/>
       <use xlink:href="#DejaVuSans-2e" x="321.101562"/>
       <use xlink:href="#DejaVuSans-31" x="352.888672"/>
       <use xlink:href="#DejaVuSans-2e" x="416.511719"/>
       <use xlink:href="#DejaVuSans-33" x="448.298828"/>
      </g>
     </g>
    </g>
    <g id="ytick_4">
     <g id="line2d_12">
      <g>
<<<<<<< HEAD
       <use xlink:href="#m061d74c7f7" x="144" y="180.998417" style="stroke: #000000; stroke-width: 0.8"/>
=======
       <use xlink:href="#m22864808f7" x="144" y="180.998417" style="stroke: #000000; stroke-width: 0.8"/>
>>>>>>> c0474846
      </g>
     </g>
     <g id="text_13">
      <!-- 1.A.12.1.4 -->
      <g transform="translate(85.809375 184.797635) scale(0.1 -0.1)">
       <use xlink:href="#DejaVuSans-31"/>
       <use xlink:href="#DejaVuSans-2e" x="63.623047"/>
       <use xlink:href="#DejaVuSans-41" x="95.410156"/>
       <use xlink:href="#DejaVuSans-2e" x="162.068359"/>
       <use xlink:href="#DejaVuSans-31" x="193.855469"/>
       <use xlink:href="#DejaVuSans-32" x="257.478516"/>
       <use xlink:href="#DejaVuSans-2e" x="321.101562"/>
       <use xlink:href="#DejaVuSans-31" x="352.888672"/>
       <use xlink:href="#DejaVuSans-2e" x="416.511719"/>
       <use xlink:href="#DejaVuSans-34" x="448.298828"/>
      </g>
     </g>
    </g>
    <g id="ytick_5">
     <g id="line2d_13">
      <g>
<<<<<<< HEAD
       <use xlink:href="#m061d74c7f7" x="144" y="161.401208" style="stroke: #000000; stroke-width: 0.8"/>
=======
       <use xlink:href="#m22864808f7" x="144" y="161.401208" style="stroke: #000000; stroke-width: 0.8"/>
>>>>>>> c0474846
      </g>
     </g>
     <g id="text_14">
      <!-- 1.A.12.1.5 -->
      <g transform="translate(85.809375 165.200427) scale(0.1 -0.1)">
       <use xlink:href="#DejaVuSans-31"/>
       <use xlink:href="#DejaVuSans-2e" x="63.623047"/>
       <use xlink:href="#DejaVuSans-41" x="95.410156"/>
       <use xlink:href="#DejaVuSans-2e" x="162.068359"/>
       <use xlink:href="#DejaVuSans-31" x="193.855469"/>
       <use xlink:href="#DejaVuSans-32" x="257.478516"/>
       <use xlink:href="#DejaVuSans-2e" x="321.101562"/>
       <use xlink:href="#DejaVuSans-31" x="352.888672"/>
       <use xlink:href="#DejaVuSans-2e" x="416.511719"/>
       <use xlink:href="#DejaVuSans-35" x="448.298828"/>
      </g>
     </g>
    </g>
    <g id="ytick_6">
     <g id="line2d_14">
      <g>
<<<<<<< HEAD
       <use xlink:href="#m061d74c7f7" x="144" y="141.804" style="stroke: #000000; stroke-width: 0.8"/>
=======
       <use xlink:href="#m22864808f7" x="144" y="141.804" style="stroke: #000000; stroke-width: 0.8"/>
>>>>>>> c0474846
      </g>
     </g>
     <g id="text_15">
      <!-- 1.A.12.1.6 -->
      <g transform="translate(85.809375 145.603219) scale(0.1 -0.1)">
       <use xlink:href="#DejaVuSans-31"/>
       <use xlink:href="#DejaVuSans-2e" x="63.623047"/>
       <use xlink:href="#DejaVuSans-41" x="95.410156"/>
       <use xlink:href="#DejaVuSans-2e" x="162.068359"/>
       <use xlink:href="#DejaVuSans-31" x="193.855469"/>
       <use xlink:href="#DejaVuSans-32" x="257.478516"/>
       <use xlink:href="#DejaVuSans-2e" x="321.101562"/>
       <use xlink:href="#DejaVuSans-31" x="352.888672"/>
       <use xlink:href="#DejaVuSans-2e" x="416.511719"/>
       <use xlink:href="#DejaVuSans-36" x="448.298828"/>
      </g>
     </g>
    </g>
    <g id="ytick_7">
     <g id="line2d_15">
      <g>
<<<<<<< HEAD
       <use xlink:href="#m061d74c7f7" x="144" y="122.206792" style="stroke: #000000; stroke-width: 0.8"/>
=======
       <use xlink:href="#m22864808f7" x="144" y="122.206792" style="stroke: #000000; stroke-width: 0.8"/>
>>>>>>> c0474846
      </g>
     </g>
     <g id="text_16">
      <!-- 1.A.12.1.7 -->
      <g transform="translate(85.809375 126.00601) scale(0.1 -0.1)">
       <use xlink:href="#DejaVuSans-31"/>
       <use xlink:href="#DejaVuSans-2e" x="63.623047"/>
       <use xlink:href="#DejaVuSans-41" x="95.410156"/>
       <use xlink:href="#DejaVuSans-2e" x="162.068359"/>
       <use xlink:href="#DejaVuSans-31" x="193.855469"/>
       <use xlink:href="#DejaVuSans-32" x="257.478516"/>
       <use xlink:href="#DejaVuSans-2e" x="321.101562"/>
       <use xlink:href="#DejaVuSans-31" x="352.888672"/>
       <use xlink:href="#DejaVuSans-2e" x="416.511719"/>
       <use xlink:href="#DejaVuSans-37" x="448.298828"/>
      </g>
     </g>
    </g>
    <g id="ytick_8">
     <g id="line2d_16">
      <g>
<<<<<<< HEAD
       <use xlink:href="#m061d74c7f7" x="144" y="102.609583" style="stroke: #000000; stroke-width: 0.8"/>
=======
       <use xlink:href="#m22864808f7" x="144" y="102.609583" style="stroke: #000000; stroke-width: 0.8"/>
>>>>>>> c0474846
      </g>
     </g>
     <g id="text_17">
      <!-- 1.A.12.2.1 -->
      <g transform="translate(85.809375 106.408802) scale(0.1 -0.1)">
       <use xlink:href="#DejaVuSans-31"/>
       <use xlink:href="#DejaVuSans-2e" x="63.623047"/>
       <use xlink:href="#DejaVuSans-41" x="95.410156"/>
       <use xlink:href="#DejaVuSans-2e" x="162.068359"/>
       <use xlink:href="#DejaVuSans-31" x="193.855469"/>
       <use xlink:href="#DejaVuSans-32" x="257.478516"/>
       <use xlink:href="#DejaVuSans-2e" x="321.101562"/>
       <use xlink:href="#DejaVuSans-32" x="352.888672"/>
       <use xlink:href="#DejaVuSans-2e" x="416.511719"/>
       <use xlink:href="#DejaVuSans-31" x="448.298828"/>
      </g>
     </g>
    </g>
    <g id="ytick_9">
     <g id="line2d_17">
      <g>
<<<<<<< HEAD
       <use xlink:href="#m061d74c7f7" x="144" y="83.012375" style="stroke: #000000; stroke-width: 0.8"/>
=======
       <use xlink:href="#m22864808f7" x="144" y="83.012375" style="stroke: #000000; stroke-width: 0.8"/>
>>>>>>> c0474846
      </g>
     </g>
     <g id="text_18">
      <!-- 1.A.12.2.2 -->
      <g transform="translate(85.809375 86.811594) scale(0.1 -0.1)">
       <use xlink:href="#DejaVuSans-31"/>
       <use xlink:href="#DejaVuSans-2e" x="63.623047"/>
       <use xlink:href="#DejaVuSans-41" x="95.410156"/>
       <use xlink:href="#DejaVuSans-2e" x="162.068359"/>
       <use xlink:href="#DejaVuSans-31" x="193.855469"/>
       <use xlink:href="#DejaVuSans-32" x="257.478516"/>
       <use xlink:href="#DejaVuSans-2e" x="321.101562"/>
       <use xlink:href="#DejaVuSans-32" x="352.888672"/>
       <use xlink:href="#DejaVuSans-2e" x="416.511719"/>
       <use xlink:href="#DejaVuSans-32" x="448.298828"/>
      </g>
     </g>
    </g>
    <g id="ytick_10">
     <g id="line2d_18">
      <g>
<<<<<<< HEAD
       <use xlink:href="#m061d74c7f7" x="144" y="63.415167" style="stroke: #000000; stroke-width: 0.8"/>
=======
       <use xlink:href="#m22864808f7" x="144" y="63.415167" style="stroke: #000000; stroke-width: 0.8"/>
>>>>>>> c0474846
      </g>
     </g>
     <g id="text_19">
      <!-- 1.A.12.3.1 -->
      <g transform="translate(85.809375 67.214385) scale(0.1 -0.1)">
       <use xlink:href="#DejaVuSans-31"/>
       <use xlink:href="#DejaVuSans-2e" x="63.623047"/>
       <use xlink:href="#DejaVuSans-41" x="95.410156"/>
       <use xlink:href="#DejaVuSans-2e" x="162.068359"/>
       <use xlink:href="#DejaVuSans-31" x="193.855469"/>
       <use xlink:href="#DejaVuSans-32" x="257.478516"/>
       <use xlink:href="#DejaVuSans-2e" x="321.101562"/>
       <use xlink:href="#DejaVuSans-33" x="352.888672"/>
       <use xlink:href="#DejaVuSans-2e" x="416.511719"/>
       <use xlink:href="#DejaVuSans-31" x="448.298828"/>
      </g>
     </g>
    </g>
    <g id="ytick_11">
     <g id="line2d_19">
      <g>
<<<<<<< HEAD
       <use xlink:href="#m061d74c7f7" x="144" y="43.817958" style="stroke: #000000; stroke-width: 0.8"/>
=======
       <use xlink:href="#m22864808f7" x="144" y="43.817958" style="stroke: #000000; stroke-width: 0.8"/>
>>>>>>> c0474846
      </g>
     </g>
     <g id="text_20">
      <!-- 1.A.12.3.2 -->
      <g transform="translate(85.809375 47.617177) scale(0.1 -0.1)">
       <use xlink:href="#DejaVuSans-31"/>
       <use xlink:href="#DejaVuSans-2e" x="63.623047"/>
       <use xlink:href="#DejaVuSans-41" x="95.410156"/>
       <use xlink:href="#DejaVuSans-2e" x="162.068359"/>
       <use xlink:href="#DejaVuSans-31" x="193.855469"/>
       <use xlink:href="#DejaVuSans-32" x="257.478516"/>
       <use xlink:href="#DejaVuSans-2e" x="321.101562"/>
       <use xlink:href="#DejaVuSans-33" x="352.888672"/>
       <use xlink:href="#DejaVuSans-2e" x="416.511719"/>
       <use xlink:href="#DejaVuSans-32" x="448.298828"/>
      </g>
     </g>
    </g>
   </g>
   <g id="patch_14">
    <path d="M 144 249.912 
L 144 33.696 
" style="fill: none; stroke: #000000; stroke-width: 0.8; stroke-linejoin: miter; stroke-linecap: square"/>
   </g>
   <g id="patch_15">
    <path d="M 1036.8 249.912 
L 1036.8 33.696 
" style="fill: none; stroke: #000000; stroke-width: 0.8; stroke-linejoin: miter; stroke-linecap: square"/>
   </g>
   <g id="patch_16">
    <path d="M 144 249.912 
L 1036.8 249.912 
" style="fill: none; stroke: #000000; stroke-width: 0.8; stroke-linejoin: miter; stroke-linecap: square"/>
   </g>
   <g id="patch_17">
    <path d="M 144 33.696 
L 1036.8 33.696 
" style="fill: none; stroke: #000000; stroke-width: 0.8; stroke-linejoin: miter; stroke-linecap: square"/>
   </g>
   <g id="text_21">
    <!-- 1.A.12 Holes -->
    <g transform="translate(552.559687 27.696) scale(0.12 -0.12)">
     <defs>
      <path id="DejaVuSans-20" transform="scale(0.015625)"/>
      <path id="DejaVuSans-48" d="M 628 4666 
L 1259 4666 
L 1259 2753 
L 3553 2753 
L 3553 4666 
L 4184 4666 
L 4184 0 
L 3553 0 
L 3553 2222 
L 1259 2222 
L 1259 0 
L 628 0 
L 628 4666 
z
" transform="scale(0.015625)"/>
      <path id="DejaVuSans-6f" d="M 1959 3097 
Q 1497 3097 1228 2736 
Q 959 2375 959 1747 
Q 959 1119 1226 758 
Q 1494 397 1959 397 
Q 2419 397 2687 759 
Q 2956 1122 2956 1747 
Q 2956 2369 2687 2733 
Q 2419 3097 1959 3097 
z
M 1959 3584 
Q 2709 3584 3137 3096 
Q 3566 2609 3566 1747 
Q 3566 888 3137 398 
Q 2709 -91 1959 -91 
Q 1206 -91 779 398 
Q 353 888 353 1747 
Q 353 2609 779 3096 
Q 1206 3584 1959 3584 
z
" transform="scale(0.015625)"/>
     </defs>
     <use xlink:href="#DejaVuSans-31"/>
     <use xlink:href="#DejaVuSans-2e" x="63.623047"/>
     <use xlink:href="#DejaVuSans-41" x="95.410156"/>
     <use xlink:href="#DejaVuSans-2e" x="162.068359"/>
     <use xlink:href="#DejaVuSans-31" x="193.855469"/>
     <use xlink:href="#DejaVuSans-32" x="257.478516"/>
     <use xlink:href="#DejaVuSans-20" x="321.101562"/>
     <use xlink:href="#DejaVuSans-48" x="352.888672"/>
     <use xlink:href="#DejaVuSans-6f" x="428.083984"/>
     <use xlink:href="#DejaVuSans-6c" x="489.265625"/>
     <use xlink:href="#DejaVuSans-65" x="517.048828"/>
     <use xlink:href="#DejaVuSans-73" x="578.572266"/>
    </g>
   </g>
  </g>
 </g>
 <defs>
<<<<<<< HEAD
  <clipPath id="p9e2bbc8428">
=======
  <clipPath id="pab338a2961">
>>>>>>> c0474846
   <rect x="144" y="33.696" width="892.8" height="216.216"/>
  </clipPath>
 </defs>
</svg><|MERGE_RESOLUTION|>--- conflicted
+++ resolved
@@ -6,11 +6,7 @@
   <rdf:RDF xmlns:dc="http://purl.org/dc/elements/1.1/" xmlns:cc="http://creativecommons.org/ns#" xmlns:rdf="http://www.w3.org/1999/02/22-rdf-syntax-ns#">
    <cc:Work>
     <dc:type rdf:resource="http://purl.org/dc/dcmitype/StillImage"/>
-<<<<<<< HEAD
     <dc:date>2025-01-22T14:24:46.548909</dc:date>
-=======
-    <dc:date>2025-02-19T12:32:00.206780</dc:date>
->>>>>>> c0474846
     <dc:format>image/svg+xml</dc:format>
     <dc:creator>
      <cc:Agent>
@@ -47,11 +43,7 @@
 L 671.805195 239.496084 
 L 144 239.496084 
 z
-<<<<<<< HEAD
 " clip-path="url(#p9e2bbc8428)" style="fill: #ff0000"/>
-=======
-" clip-path="url(#pab338a2961)" style="fill: #ff0000"/>
->>>>>>> c0474846
    </g>
    <g id="patch_4">
     <path d="M 144 220.486792 
@@ -59,11 +51,7 @@
 L 435.077922 219.898875 
 L 144 219.898875 
 z
-<<<<<<< HEAD
 " clip-path="url(#p9e2bbc8428)" style="fill: #ff0000"/>
-=======
-" clip-path="url(#pab338a2961)" style="fill: #ff0000"/>
->>>>>>> c0474846
    </g>
    <g id="patch_5">
     <path d="M 144 200.889583 
@@ -71,11 +59,7 @@
 L 447.155844 200.301667 
 L 144 200.301667 
 z
-<<<<<<< HEAD
 " clip-path="url(#p9e2bbc8428)" style="fill: #ff0000"/>
-=======
-" clip-path="url(#pab338a2961)" style="fill: #ff0000"/>
->>>>>>> c0474846
    </g>
    <g id="patch_6">
     <path d="M 144 181.292375 
@@ -83,11 +67,7 @@
 L 994.285714 180.704459 
 L 144 180.704459 
 z
-<<<<<<< HEAD
 " clip-path="url(#p9e2bbc8428)" style="fill: #ff0000"/>
-=======
-" clip-path="url(#pab338a2961)" style="fill: #ff0000"/>
->>>>>>> c0474846
    </g>
    <g id="patch_7">
     <path d="M 144 161.695167 
@@ -95,11 +75,7 @@
 L 442.324675 161.10725 
 L 144 161.10725 
 z
-<<<<<<< HEAD
 " clip-path="url(#p9e2bbc8428)" style="fill: #ff0000"/>
-=======
-" clip-path="url(#pab338a2961)" style="fill: #ff0000"/>
->>>>>>> c0474846
    </g>
    <g id="patch_8">
     <path d="M 144 142.097958 
@@ -107,11 +83,7 @@
 L 449.571429 141.510042 
 L 144 141.510042 
 z
-<<<<<<< HEAD
 " clip-path="url(#p9e2bbc8428)" style="fill: #ff0000"/>
-=======
-" clip-path="url(#pab338a2961)" style="fill: #ff0000"/>
->>>>>>> c0474846
    </g>
    <g id="patch_9">
     <path d="M 144 122.50075 
@@ -119,11 +91,7 @@
 L 429.038961 121.912833 
 L 144 121.912833 
 z
-<<<<<<< HEAD
 " clip-path="url(#p9e2bbc8428)" style="fill: #ff0000"/>
-=======
-" clip-path="url(#pab338a2961)" style="fill: #ff0000"/>
->>>>>>> c0474846
    </g>
    <g id="patch_10">
     <path d="M 144 102.903541 
@@ -131,11 +99,7 @@
 L 401.25974 102.315625 
 L 144 102.315625 
 z
-<<<<<<< HEAD
 " clip-path="url(#p9e2bbc8428)" style="fill: #ff0000"/>
-=======
-" clip-path="url(#pab338a2961)" style="fill: #ff0000"/>
->>>>>>> c0474846
    </g>
    <g id="patch_11">
     <path d="M 144 83.306333 
@@ -143,11 +107,7 @@
 L 407.298701 82.718417 
 L 144 82.718417 
 z
-<<<<<<< HEAD
 " clip-path="url(#p9e2bbc8428)" style="fill: #ff0000"/>
-=======
-" clip-path="url(#pab338a2961)" style="fill: #ff0000"/>
->>>>>>> c0474846
    </g>
    <g id="patch_12">
     <path d="M 144 63.709125 
@@ -155,11 +115,7 @@
 L 400.051948 63.121208 
 L 144 63.121208 
 z
-<<<<<<< HEAD
 " clip-path="url(#p9e2bbc8428)" style="fill: #ff0000"/>
-=======
-" clip-path="url(#pab338a2961)" style="fill: #ff0000"/>
->>>>>>> c0474846
    </g>
    <g id="patch_13">
     <path d="M 144 44.111916 
@@ -167,30 +123,18 @@
 L 402.467532 43.524 
 L 144 43.524 
 z
-<<<<<<< HEAD
 " clip-path="url(#p9e2bbc8428)" style="fill: #ff0000"/>
-=======
-" clip-path="url(#pab338a2961)" style="fill: #ff0000"/>
->>>>>>> c0474846
    </g>
    <g id="matplotlib.axis_1">
     <g id="xtick_1">
      <g id="line2d_1">
       <defs>
-<<<<<<< HEAD
        <path id="m4346227708" d="M 0 0 
-=======
-       <path id="md09a3047f7" d="M 0 0 
->>>>>>> c0474846
 L 0 3.5 
 " style="stroke: #000000; stroke-width: 0.8"/>
       </defs>
       <g>
-<<<<<<< HEAD
        <use xlink:href="#m4346227708" x="144" y="249.912" style="stroke: #000000; stroke-width: 0.8"/>
-=======
-       <use xlink:href="#md09a3047f7" x="144" y="249.912" style="stroke: #000000; stroke-width: 0.8"/>
->>>>>>> c0474846
       </g>
      </g>
      <g id="text_1">
@@ -226,11 +170,7 @@
     <g id="xtick_2">
      <g id="line2d_2">
       <g>
-<<<<<<< HEAD
        <use xlink:href="#m4346227708" x="264.779221" y="249.912" style="stroke: #000000; stroke-width: 0.8"/>
-=======
-       <use xlink:href="#md09a3047f7" x="264.779221" y="249.912" style="stroke: #000000; stroke-width: 0.8"/>
->>>>>>> c0474846
       </g>
      </g>
      <g id="text_2">
@@ -261,11 +201,7 @@
     <g id="xtick_3">
      <g id="line2d_3">
       <g>
-<<<<<<< HEAD
        <use xlink:href="#m4346227708" x="385.558442" y="249.912" style="stroke: #000000; stroke-width: 0.8"/>
-=======
-       <use xlink:href="#md09a3047f7" x="385.558442" y="249.912" style="stroke: #000000; stroke-width: 0.8"/>
->>>>>>> c0474846
       </g>
      </g>
      <g id="text_3">
@@ -306,11 +242,7 @@
     <g id="xtick_4">
      <g id="line2d_4">
       <g>
-<<<<<<< HEAD
        <use xlink:href="#m4346227708" x="506.337662" y="249.912" style="stroke: #000000; stroke-width: 0.8"/>
-=======
-       <use xlink:href="#md09a3047f7" x="506.337662" y="249.912" style="stroke: #000000; stroke-width: 0.8"/>
->>>>>>> c0474846
       </g>
      </g>
      <g id="text_4">
@@ -359,11 +291,7 @@
     <g id="xtick_5">
      <g id="line2d_5">
       <g>
-<<<<<<< HEAD
        <use xlink:href="#m4346227708" x="627.116883" y="249.912" style="stroke: #000000; stroke-width: 0.8"/>
-=======
-       <use xlink:href="#md09a3047f7" x="627.116883" y="249.912" style="stroke: #000000; stroke-width: 0.8"/>
->>>>>>> c0474846
       </g>
      </g>
      <g id="text_5">
@@ -399,11 +327,7 @@
     <g id="xtick_6">
      <g id="line2d_6">
       <g>
-<<<<<<< HEAD
        <use xlink:href="#m4346227708" x="747.896104" y="249.912" style="stroke: #000000; stroke-width: 0.8"/>
-=======
-       <use xlink:href="#md09a3047f7" x="747.896104" y="249.912" style="stroke: #000000; stroke-width: 0.8"/>
->>>>>>> c0474846
       </g>
      </g>
      <g id="text_6">
@@ -445,11 +369,7 @@
     <g id="xtick_7">
      <g id="line2d_7">
       <g>
-<<<<<<< HEAD
        <use xlink:href="#m4346227708" x="868.675325" y="249.912" style="stroke: #000000; stroke-width: 0.8"/>
-=======
-       <use xlink:href="#md09a3047f7" x="868.675325" y="249.912" style="stroke: #000000; stroke-width: 0.8"/>
->>>>>>> c0474846
       </g>
      </g>
      <g id="text_7">
@@ -496,11 +416,7 @@
     <g id="xtick_8">
      <g id="line2d_8">
       <g>
-<<<<<<< HEAD
        <use xlink:href="#m4346227708" x="989.454545" y="249.912" style="stroke: #000000; stroke-width: 0.8"/>
-=======
-       <use xlink:href="#md09a3047f7" x="989.454545" y="249.912" style="stroke: #000000; stroke-width: 0.8"/>
->>>>>>> c0474846
       </g>
      </g>
      <g id="text_8">
@@ -729,20 +645,12 @@
     <g id="ytick_1">
      <g id="line2d_9">
       <defs>
-<<<<<<< HEAD
        <path id="m061d74c7f7" d="M 0 0 
-=======
-       <path id="m22864808f7" d="M 0 0 
->>>>>>> c0474846
 L -3.5 0 
 " style="stroke: #000000; stroke-width: 0.8"/>
       </defs>
       <g>
-<<<<<<< HEAD
        <use xlink:href="#m061d74c7f7" x="144" y="239.790042" style="stroke: #000000; stroke-width: 0.8"/>
-=======
-       <use xlink:href="#m22864808f7" x="144" y="239.790042" style="stroke: #000000; stroke-width: 0.8"/>
->>>>>>> c0474846
       </g>
      </g>
      <g id="text_10">
@@ -789,11 +697,7 @@
     <g id="ytick_2">
      <g id="line2d_10">
       <g>
-<<<<<<< HEAD
        <use xlink:href="#m061d74c7f7" x="144" y="220.192833" style="stroke: #000000; stroke-width: 0.8"/>
-=======
-       <use xlink:href="#m22864808f7" x="144" y="220.192833" style="stroke: #000000; stroke-width: 0.8"/>
->>>>>>> c0474846
       </g>
      </g>
      <g id="text_11">
@@ -815,11 +719,7 @@
     <g id="ytick_3">
      <g id="line2d_11">
       <g>
-<<<<<<< HEAD
        <use xlink:href="#m061d74c7f7" x="144" y="200.595625" style="stroke: #000000; stroke-width: 0.8"/>
-=======
-       <use xlink:href="#m22864808f7" x="144" y="200.595625" style="stroke: #000000; stroke-width: 0.8"/>
->>>>>>> c0474846
       </g>
      </g>
      <g id="text_12">
@@ -841,11 +741,7 @@
     <g id="ytick_4">
      <g id="line2d_12">
       <g>
-<<<<<<< HEAD
        <use xlink:href="#m061d74c7f7" x="144" y="180.998417" style="stroke: #000000; stroke-width: 0.8"/>
-=======
-       <use xlink:href="#m22864808f7" x="144" y="180.998417" style="stroke: #000000; stroke-width: 0.8"/>
->>>>>>> c0474846
       </g>
      </g>
      <g id="text_13">
@@ -867,11 +763,7 @@
     <g id="ytick_5">
      <g id="line2d_13">
       <g>
-<<<<<<< HEAD
        <use xlink:href="#m061d74c7f7" x="144" y="161.401208" style="stroke: #000000; stroke-width: 0.8"/>
-=======
-       <use xlink:href="#m22864808f7" x="144" y="161.401208" style="stroke: #000000; stroke-width: 0.8"/>
->>>>>>> c0474846
       </g>
      </g>
      <g id="text_14">
@@ -893,11 +785,7 @@
     <g id="ytick_6">
      <g id="line2d_14">
       <g>
-<<<<<<< HEAD
        <use xlink:href="#m061d74c7f7" x="144" y="141.804" style="stroke: #000000; stroke-width: 0.8"/>
-=======
-       <use xlink:href="#m22864808f7" x="144" y="141.804" style="stroke: #000000; stroke-width: 0.8"/>
->>>>>>> c0474846
       </g>
      </g>
      <g id="text_15">
@@ -919,11 +807,7 @@
     <g id="ytick_7">
      <g id="line2d_15">
       <g>
-<<<<<<< HEAD
        <use xlink:href="#m061d74c7f7" x="144" y="122.206792" style="stroke: #000000; stroke-width: 0.8"/>
-=======
-       <use xlink:href="#m22864808f7" x="144" y="122.206792" style="stroke: #000000; stroke-width: 0.8"/>
->>>>>>> c0474846
       </g>
      </g>
      <g id="text_16">
@@ -945,11 +829,7 @@
     <g id="ytick_8">
      <g id="line2d_16">
       <g>
-<<<<<<< HEAD
        <use xlink:href="#m061d74c7f7" x="144" y="102.609583" style="stroke: #000000; stroke-width: 0.8"/>
-=======
-       <use xlink:href="#m22864808f7" x="144" y="102.609583" style="stroke: #000000; stroke-width: 0.8"/>
->>>>>>> c0474846
       </g>
      </g>
      <g id="text_17">
@@ -971,11 +851,7 @@
     <g id="ytick_9">
      <g id="line2d_17">
       <g>
-<<<<<<< HEAD
        <use xlink:href="#m061d74c7f7" x="144" y="83.012375" style="stroke: #000000; stroke-width: 0.8"/>
-=======
-       <use xlink:href="#m22864808f7" x="144" y="83.012375" style="stroke: #000000; stroke-width: 0.8"/>
->>>>>>> c0474846
       </g>
      </g>
      <g id="text_18">
@@ -997,11 +873,7 @@
     <g id="ytick_10">
      <g id="line2d_18">
       <g>
-<<<<<<< HEAD
        <use xlink:href="#m061d74c7f7" x="144" y="63.415167" style="stroke: #000000; stroke-width: 0.8"/>
-=======
-       <use xlink:href="#m22864808f7" x="144" y="63.415167" style="stroke: #000000; stroke-width: 0.8"/>
->>>>>>> c0474846
       </g>
      </g>
      <g id="text_19">
@@ -1023,11 +895,7 @@
     <g id="ytick_11">
      <g id="line2d_19">
       <g>
-<<<<<<< HEAD
        <use xlink:href="#m061d74c7f7" x="144" y="43.817958" style="stroke: #000000; stroke-width: 0.8"/>
-=======
-       <use xlink:href="#m22864808f7" x="144" y="43.817958" style="stroke: #000000; stroke-width: 0.8"/>
->>>>>>> c0474846
       </g>
      </g>
      <g id="text_20">
@@ -1126,11 +994,7 @@
   </g>
  </g>
  <defs>
-<<<<<<< HEAD
   <clipPath id="p9e2bbc8428">
-=======
-  <clipPath id="pab338a2961">
->>>>>>> c0474846
    <rect x="144" y="33.696" width="892.8" height="216.216"/>
   </clipPath>
  </defs>
