--- conflicted
+++ resolved
@@ -1,4 +1,3 @@
-<?xml version="1.0" encoding="utf-8" standalone="no"?>
 <!DOCTYPE svg PUBLIC "-//W3C//DTD SVG 1.1//EN"
   "http://www.w3.org/Graphics/SVG/1.1/DTD/svg11.dtd">
 <svg xmlns:xlink="http://www.w3.org/1999/xlink" width="1152pt" height="216pt" viewBox="0 0 1152 216" xmlns="http://www.w3.org/2000/svg" version="1.1">
@@ -6,11 +5,7 @@
   <rdf:RDF xmlns:dc="http://purl.org/dc/elements/1.1/" xmlns:cc="http://creativecommons.org/ns#" xmlns:rdf="http://www.w3.org/1999/02/22-rdf-syntax-ns#">
    <cc:Work>
     <dc:type rdf:resource="http://purl.org/dc/dcmitype/StillImage"/>
-<<<<<<< HEAD
     <dc:date>2025-01-22T14:22:51.810438</dc:date>
-=======
-    <dc:date>2025-01-22T11:00:24.721287</dc:date>
->>>>>>> c0474846
     <dc:format>image/svg+xml</dc:format>
     <dc:creator>
      <cc:Agent>
@@ -47,11 +42,7 @@
 L 1030.747119 176.507027 
 L 144 176.507027 
 z
-<<<<<<< HEAD
-" clip-path="url(#p0747c5e35c)" style="fill: #0000ff"/>
-=======
-" clip-path="url(#p33471e3d58)" style="fill: #0000ff"/>
->>>>>>> c0474846
+" clip-path="url(#p0747c5e35c)" style="fill: #0000ff"/>
    </g>
    <g id="patch_4">
     <path d="M 144 184.68 
@@ -59,11 +50,7 @@
 L 1030.747119 176.507027 
 L 144 176.507027 
 z
-<<<<<<< HEAD
-" clip-path="url(#p0747c5e35c)" style="fill: #0000ff"/>
-=======
-" clip-path="url(#p33471e3d58)" style="fill: #0000ff"/>
->>>>>>> c0474846
+" clip-path="url(#p0747c5e35c)" style="fill: #0000ff"/>
    </g>
    <g id="patch_5">
     <path d="M 237.819661 184.68 
@@ -71,11 +58,7 @@
 L 1030.747119 176.507027 
 L 237.819661 176.507027 
 z
-<<<<<<< HEAD
-" clip-path="url(#p0747c5e35c)" style="fill: #0000ff"/>
-=======
-" clip-path="url(#p33471e3d58)" style="fill: #0000ff"/>
->>>>>>> c0474846
+" clip-path="url(#p0747c5e35c)" style="fill: #0000ff"/>
    </g>
    <g id="patch_6">
     <path d="M 144 160.467568 
@@ -83,11 +66,7 @@
 L 189.39661 159.854595 
 L 144 159.854595 
 z
-<<<<<<< HEAD
-" clip-path="url(#p0747c5e35c)" style="fill: #0000ff"/>
-=======
-" clip-path="url(#p33471e3d58)" style="fill: #0000ff"/>
->>>>>>> c0474846
+" clip-path="url(#p0747c5e35c)" style="fill: #0000ff"/>
    </g>
    <g id="patch_7">
     <path d="M 192.423051 164.247568 
@@ -95,11 +74,7 @@
 L 936.927458 156.074595 
 L 192.423051 156.074595 
 z
-<<<<<<< HEAD
-" clip-path="url(#p0747c5e35c)" style="fill: #0000ff"/>
-=======
-" clip-path="url(#p33471e3d58)" style="fill: #0000ff"/>
->>>>>>> c0474846
+" clip-path="url(#p0747c5e35c)" style="fill: #0000ff"/>
    </g>
    <g id="patch_8">
     <path d="M 234.79322 164.247568 
@@ -107,11 +82,7 @@
 L 936.927458 156.074595 
 L 234.79322 156.074595 
 z
-<<<<<<< HEAD
-" clip-path="url(#p0747c5e35c)" style="fill: #0000ff"/>
-=======
-" clip-path="url(#p33471e3d58)" style="fill: #0000ff"/>
->>>>>>> c0474846
+" clip-path="url(#p0747c5e35c)" style="fill: #0000ff"/>
    </g>
    <g id="patch_9">
     <path d="M 246.898983 164.247568 
@@ -119,11 +90,7 @@
 L 936.927458 156.074595 
 L 246.898983 156.074595 
 z
-<<<<<<< HEAD
-" clip-path="url(#p0747c5e35c)" style="fill: #0000ff"/>
-=======
-" clip-path="url(#p33471e3d58)" style="fill: #0000ff"/>
->>>>>>> c0474846
+" clip-path="url(#p0747c5e35c)" style="fill: #0000ff"/>
    </g>
    <g id="patch_10">
     <path d="M 144 143.815135 
@@ -131,11 +98,7 @@
 L 982.324068 135.642162 
 L 144 135.642162 
 z
-<<<<<<< HEAD
-" clip-path="url(#p0747c5e35c)" style="fill: #0000ff"/>
-=======
-" clip-path="url(#p33471e3d58)" style="fill: #0000ff"/>
->>>>>>> c0474846
+" clip-path="url(#p0747c5e35c)" style="fill: #0000ff"/>
    </g>
    <g id="patch_11">
     <path d="M 162.158644 143.815135 
@@ -143,11 +106,7 @@
 L 561.648814 135.642162 
 L 162.158644 135.642162 
 z
-<<<<<<< HEAD
-" clip-path="url(#p0747c5e35c)" style="fill: #0000ff"/>
-=======
-" clip-path="url(#p33471e3d58)" style="fill: #0000ff"/>
->>>>>>> c0474846
+" clip-path="url(#p0747c5e35c)" style="fill: #0000ff"/>
    </g>
    <g id="patch_12">
     <path d="M 337.692203 143.815135 
@@ -155,11 +114,7 @@
 L 982.324068 135.642162 
 L 337.692203 135.642162 
 z
-<<<<<<< HEAD
-" clip-path="url(#p0747c5e35c)" style="fill: #0000ff"/>
-=======
-" clip-path="url(#p33471e3d58)" style="fill: #0000ff"/>
->>>>>>> c0474846
+" clip-path="url(#p0747c5e35c)" style="fill: #0000ff"/>
    </g>
    <g id="patch_13">
     <path d="M 144 119.602703 
@@ -167,11 +122,7 @@
 L 198.475932 118.98973 
 L 144 118.98973 
 z
-<<<<<<< HEAD
-" clip-path="url(#p0747c5e35c)" style="fill: #0000ff"/>
-=======
-" clip-path="url(#p33471e3d58)" style="fill: #0000ff"/>
->>>>>>> c0474846
+" clip-path="url(#p0747c5e35c)" style="fill: #0000ff"/>
    </g>
    <g id="patch_14">
     <path d="M 201.502373 123.382703 
@@ -179,11 +130,7 @@
 L 915.742373 115.20973 
 L 201.502373 115.20973 
 z
-<<<<<<< HEAD
-" clip-path="url(#p0747c5e35c)" style="fill: #0000ff"/>
-=======
-" clip-path="url(#p33471e3d58)" style="fill: #0000ff"/>
->>>>>>> c0474846
+" clip-path="url(#p0747c5e35c)" style="fill: #0000ff"/>
    </g>
    <g id="patch_15">
     <path d="M 325.586441 123.382703 
@@ -191,11 +138,7 @@
 L 840.081356 115.20973 
 L 325.586441 115.20973 
 z
-<<<<<<< HEAD
-" clip-path="url(#p0747c5e35c)" style="fill: #0000ff"/>
-=======
-" clip-path="url(#p33471e3d58)" style="fill: #0000ff"/>
->>>>>>> c0474846
+" clip-path="url(#p0747c5e35c)" style="fill: #0000ff"/>
    </g>
    <g id="patch_16">
     <path d="M 144 99.17027 
@@ -203,11 +146,7 @@
 L 425.458983 98.557297 
 L 144 98.557297 
 z
-<<<<<<< HEAD
-" clip-path="url(#p0747c5e35c)" style="fill: #0000ff"/>
-=======
-" clip-path="url(#p33471e3d58)" style="fill: #0000ff"/>
->>>>>>> c0474846
+" clip-path="url(#p0747c5e35c)" style="fill: #0000ff"/>
    </g>
    <g id="patch_17">
     <path d="M 428.485424 102.95027 
@@ -215,11 +154,7 @@
 L 1033.773559 94.777297 
 L 428.485424 94.777297 
 z
-<<<<<<< HEAD
-" clip-path="url(#p0747c5e35c)" style="fill: #0000ff"/>
-=======
-" clip-path="url(#p33471e3d58)" style="fill: #0000ff"/>
->>>>>>> c0474846
+" clip-path="url(#p0747c5e35c)" style="fill: #0000ff"/>
    </g>
    <g id="patch_18">
     <path d="M 431.511864 102.95027 
@@ -227,11 +162,7 @@
 L 1033.773559 94.777297 
 L 431.511864 94.777297 
 z
-<<<<<<< HEAD
-" clip-path="url(#p0747c5e35c)" style="fill: #0000ff"/>
-=======
-" clip-path="url(#p33471e3d58)" style="fill: #0000ff"/>
->>>>>>> c0474846
+" clip-path="url(#p0747c5e35c)" style="fill: #0000ff"/>
    </g>
    <g id="patch_19">
     <path d="M 1036.8 99.17027 
@@ -239,11 +170,7 @@
 L 1036.8 98.557297 
 L 1036.8 98.557297 
 z
-<<<<<<< HEAD
-" clip-path="url(#p0747c5e35c)" style="fill: #0000ff"/>
-=======
-" clip-path="url(#p33471e3d58)" style="fill: #0000ff"/>
->>>>>>> c0474846
+" clip-path="url(#p0747c5e35c)" style="fill: #0000ff"/>
    </g>
    <g id="patch_20">
     <path d="M 144 78.737838 
@@ -251,11 +178,7 @@
 L 177.290847 78.124865 
 L 144 78.124865 
 z
-<<<<<<< HEAD
-" clip-path="url(#p0747c5e35c)" style="fill: #0000ff"/>
-=======
-" clip-path="url(#p33471e3d58)" style="fill: #0000ff"/>
->>>>>>> c0474846
+" clip-path="url(#p0747c5e35c)" style="fill: #0000ff"/>
    </g>
    <g id="patch_21">
     <path d="M 180.317288 82.517838 
@@ -263,11 +186,7 @@
 L 930.874576 74.344865 
 L 180.317288 74.344865 
 z
-<<<<<<< HEAD
-" clip-path="url(#p0747c5e35c)" style="fill: #0000ff"/>
-=======
-" clip-path="url(#p33471e3d58)" style="fill: #0000ff"/>
->>>>>>> c0474846
+" clip-path="url(#p0747c5e35c)" style="fill: #0000ff"/>
    </g>
    <g id="patch_22">
     <path d="M 395.194576 82.517838 
@@ -275,11 +194,7 @@
 L 927.848136 74.344865 
 L 395.194576 74.344865 
 z
-<<<<<<< HEAD
-" clip-path="url(#p0747c5e35c)" style="fill: #0000ff"/>
-=======
-" clip-path="url(#p33471e3d58)" style="fill: #0000ff"/>
->>>>>>> c0474846
+" clip-path="url(#p0747c5e35c)" style="fill: #0000ff"/>
    </g>
    <g id="patch_23">
     <path d="M 933.901017 78.737838 
@@ -287,11 +202,7 @@
 L 933.901017 78.124865 
 L 933.901017 78.124865 
 z
-<<<<<<< HEAD
-" clip-path="url(#p0747c5e35c)" style="fill: #0000ff"/>
-=======
-" clip-path="url(#p33471e3d58)" style="fill: #0000ff"/>
->>>>>>> c0474846
+" clip-path="url(#p0747c5e35c)" style="fill: #0000ff"/>
    </g>
    <g id="patch_24">
     <path d="M 144 62.085405 
@@ -299,11 +210,7 @@
 L 909.689492 53.912432 
 L 144 53.912432 
 z
-<<<<<<< HEAD
-" clip-path="url(#p0747c5e35c)" style="fill: #0000ff"/>
-=======
-" clip-path="url(#p33471e3d58)" style="fill: #0000ff"/>
->>>>>>> c0474846
+" clip-path="url(#p0747c5e35c)" style="fill: #0000ff"/>
    </g>
    <g id="patch_25">
     <path d="M 246.898983 62.085405 
@@ -311,11 +218,7 @@
 L 909.689492 53.912432 
 L 246.898983 53.912432 
 z
-<<<<<<< HEAD
-" clip-path="url(#p0747c5e35c)" style="fill: #0000ff"/>
-=======
-" clip-path="url(#p33471e3d58)" style="fill: #0000ff"/>
->>>>>>> c0474846
+" clip-path="url(#p0747c5e35c)" style="fill: #0000ff"/>
    </g>
    <g id="patch_26">
     <path d="M 144 37.872973 
@@ -323,11 +226,7 @@
 L 349.797966 37.26 
 L 144 37.26 
 z
-<<<<<<< HEAD
-" clip-path="url(#p0747c5e35c)" style="fill: #0000ff"/>
-=======
-" clip-path="url(#p33471e3d58)" style="fill: #0000ff"/>
->>>>>>> c0474846
+" clip-path="url(#p0747c5e35c)" style="fill: #0000ff"/>
    </g>
    <g id="patch_27">
     <path d="M 352.824407 41.652973 
@@ -335,11 +234,7 @@
 L 803.764068 33.48 
 L 352.824407 33.48 
 z
-<<<<<<< HEAD
-" clip-path="url(#p0747c5e35c)" style="fill: #0000ff"/>
-=======
-" clip-path="url(#p33471e3d58)" style="fill: #0000ff"/>
->>>>>>> c0474846
+" clip-path="url(#p0747c5e35c)" style="fill: #0000ff"/>
    </g>
    <g id="patch_28">
     <path d="M 806.790508 37.872973 
@@ -347,30 +242,18 @@
 L 824.949153 37.26 
 L 806.790508 37.26 
 z
-<<<<<<< HEAD
-" clip-path="url(#p0747c5e35c)" style="fill: #0000ff"/>
-=======
-" clip-path="url(#p33471e3d58)" style="fill: #0000ff"/>
->>>>>>> c0474846
+" clip-path="url(#p0747c5e35c)" style="fill: #0000ff"/>
    </g>
    <g id="matplotlib.axis_1">
     <g id="xtick_1">
      <g id="line2d_1">
       <defs>
-<<<<<<< HEAD
        <path id="mc92ac060ad" d="M 0 0 
-=======
-       <path id="me1f3f50267" d="M 0 0 
->>>>>>> c0474846
 L 0 3.5 
 " style="stroke: #000000; stroke-width: 0.8"/>
       </defs>
       <g>
-<<<<<<< HEAD
        <use xlink:href="#mc92ac060ad" x="292.295593" y="192.24" style="stroke: #000000; stroke-width: 0.8"/>
-=======
-       <use xlink:href="#me1f3f50267" x="292.295593" y="192.24" style="stroke: #000000; stroke-width: 0.8"/>
->>>>>>> c0474846
       </g>
      </g>
      <g id="text_1">
@@ -432,11 +315,7 @@
     <g id="xtick_2">
      <g id="line2d_2">
       <g>
-<<<<<<< HEAD
        <use xlink:href="#mc92ac060ad" x="443.617627" y="192.24" style="stroke: #000000; stroke-width: 0.8"/>
-=======
-       <use xlink:href="#me1f3f50267" x="443.617627" y="192.24" style="stroke: #000000; stroke-width: 0.8"/>
->>>>>>> c0474846
       </g>
      </g>
      <g id="text_2">
@@ -467,11 +346,7 @@
     <g id="xtick_3">
      <g id="line2d_3">
       <g>
-<<<<<<< HEAD
        <use xlink:href="#mc92ac060ad" x="594.939661" y="192.24" style="stroke: #000000; stroke-width: 0.8"/>
-=======
-       <use xlink:href="#me1f3f50267" x="594.939661" y="192.24" style="stroke: #000000; stroke-width: 0.8"/>
->>>>>>> c0474846
       </g>
      </g>
      <g id="text_3">
@@ -486,11 +361,7 @@
     <g id="xtick_4">
      <g id="line2d_4">
       <g>
-<<<<<<< HEAD
        <use xlink:href="#mc92ac060ad" x="746.261695" y="192.24" style="stroke: #000000; stroke-width: 0.8"/>
-=======
-       <use xlink:href="#me1f3f50267" x="746.261695" y="192.24" style="stroke: #000000; stroke-width: 0.8"/>
->>>>>>> c0474846
       </g>
      </g>
      <g id="text_4">
@@ -531,11 +402,7 @@
     <g id="xtick_5">
      <g id="line2d_5">
       <g>
-<<<<<<< HEAD
        <use xlink:href="#mc92ac060ad" x="897.583729" y="192.24" style="stroke: #000000; stroke-width: 0.8"/>
-=======
-       <use xlink:href="#me1f3f50267" x="897.583729" y="192.24" style="stroke: #000000; stroke-width: 0.8"/>
->>>>>>> c0474846
       </g>
      </g>
      <g id="text_5">
@@ -752,20 +619,12 @@
     <g id="ytick_1">
      <g id="line2d_6">
       <defs>
-<<<<<<< HEAD
        <path id="m2f5af62977" d="M 0 0 
-=======
-       <path id="mc98146e1ea" d="M 0 0 
->>>>>>> c0474846
 L -3.5 0 
 " style="stroke: #000000; stroke-width: 0.8"/>
       </defs>
       <g>
-<<<<<<< HEAD
        <use xlink:href="#m2f5af62977" x="144" y="180.593514" style="stroke: #000000; stroke-width: 0.8"/>
-=======
-       <use xlink:href="#mc98146e1ea" x="144" y="180.593514" style="stroke: #000000; stroke-width: 0.8"/>
->>>>>>> c0474846
       </g>
      </g>
      <g id="text_7">
@@ -828,11 +687,7 @@
     <g id="ytick_2">
      <g id="line2d_7">
       <g>
-<<<<<<< HEAD
        <use xlink:href="#m2f5af62977" x="144" y="160.161081" style="stroke: #000000; stroke-width: 0.8"/>
-=======
-       <use xlink:href="#mc98146e1ea" x="144" y="160.161081" style="stroke: #000000; stroke-width: 0.8"/>
->>>>>>> c0474846
       </g>
      </g>
      <g id="text_8">
@@ -854,11 +709,7 @@
     <g id="ytick_3">
      <g id="line2d_8">
       <g>
-<<<<<<< HEAD
        <use xlink:href="#m2f5af62977" x="144" y="139.728649" style="stroke: #000000; stroke-width: 0.8"/>
-=======
-       <use xlink:href="#mc98146e1ea" x="144" y="139.728649" style="stroke: #000000; stroke-width: 0.8"/>
->>>>>>> c0474846
       </g>
      </g>
      <g id="text_9">
@@ -880,11 +731,7 @@
     <g id="ytick_4">
      <g id="line2d_9">
       <g>
-<<<<<<< HEAD
        <use xlink:href="#m2f5af62977" x="144" y="119.296216" style="stroke: #000000; stroke-width: 0.8"/>
-=======
-       <use xlink:href="#mc98146e1ea" x="144" y="119.296216" style="stroke: #000000; stroke-width: 0.8"/>
->>>>>>> c0474846
       </g>
      </g>
      <g id="text_10">
@@ -927,11 +774,7 @@
     <g id="ytick_5">
      <g id="line2d_10">
       <g>
-<<<<<<< HEAD
        <use xlink:href="#m2f5af62977" x="144" y="98.863784" style="stroke: #000000; stroke-width: 0.8"/>
-=======
-       <use xlink:href="#mc98146e1ea" x="144" y="98.863784" style="stroke: #000000; stroke-width: 0.8"/>
->>>>>>> c0474846
       </g>
      </g>
      <g id="text_11">
@@ -953,11 +796,7 @@
     <g id="ytick_6">
      <g id="line2d_11">
       <g>
-<<<<<<< HEAD
        <use xlink:href="#m2f5af62977" x="144" y="78.431351" style="stroke: #000000; stroke-width: 0.8"/>
-=======
-       <use xlink:href="#mc98146e1ea" x="144" y="78.431351" style="stroke: #000000; stroke-width: 0.8"/>
->>>>>>> c0474846
       </g>
      </g>
      <g id="text_12">
@@ -1011,11 +850,7 @@
     <g id="ytick_7">
      <g id="line2d_12">
       <g>
-<<<<<<< HEAD
        <use xlink:href="#m2f5af62977" x="144" y="57.998919" style="stroke: #000000; stroke-width: 0.8"/>
-=======
-       <use xlink:href="#mc98146e1ea" x="144" y="57.998919" style="stroke: #000000; stroke-width: 0.8"/>
->>>>>>> c0474846
       </g>
      </g>
      <g id="text_13">
@@ -1071,11 +906,7 @@
     <g id="ytick_8">
      <g id="line2d_13">
       <g>
-<<<<<<< HEAD
        <use xlink:href="#m2f5af62977" x="144" y="37.566486" style="stroke: #000000; stroke-width: 0.8"/>
-=======
-       <use xlink:href="#mc98146e1ea" x="144" y="37.566486" style="stroke: #000000; stroke-width: 0.8"/>
->>>>>>> c0474846
       </g>
      </g>
      <g id="text_14">
@@ -1235,11 +1066,7 @@
   </g>
  </g>
  <defs>
-<<<<<<< HEAD
   <clipPath id="p0747c5e35c">
-=======
-  <clipPath id="p33471e3d58">
->>>>>>> c0474846
    <rect x="144" y="25.92" width="892.8" height="166.32"/>
   </clipPath>
  </defs>
