--- conflicted
+++ resolved
@@ -65,13 +65,6 @@
     )
 
     parser.add_argument(
-        "-p", "--projection",
-        type=str,
-        default="",
-        help="Additional domains that are rescued through projection based methods. Should be the same format as the input CDD file."
-    )
-
-    parser.add_argument(
         "-r", "--rescue",
         type=str,
         default="",
@@ -109,24 +102,11 @@
     merge = bool(args.merge_overlapping_domain)
     input_file = args.input_file
     debug = bool(args.debug)
-<<<<<<< HEAD
     target_ids = args.tcids
-    proj_file = args.projection
     families = []
-=======
-    families = [tcid.strip() for tcid in args.tcids.split(",") if tcid.strip()]
-    fam_file = args.ftcids
     resc_file = args.rescue
-
-    # Main
-    import time
->>>>>>> c0474846
-
-    # Parse CDD File, Projection File, and extract unique family IDs
+    # Parse CDD File
     clean = get_clean(input_file)
-    if proj_file:
-        proj_clean = get_clean(proj_file)
-        clean = pd.concat([clean, proj_clean], ignore_index=True)
 
     clean['family'] = clean['query acc.'].apply(lambda x: '.'.join(x.split(".")[:3]))
     valid_famids = clean["family"].unique()
@@ -168,42 +148,27 @@
     families = set(families) - invalids
     families = sorted(list(families))
 
-<<<<<<< HEAD
-    # Use all valid families if none were selected
-=======
     rescued_domains = parse_rescue(resc_file)
     rescued_domains['family'] = rescued_domains['query acc.'].apply(lambda x: '.'.join(x.split(".")[:3]))
     # Check No Select
->>>>>>> c0474846
     if len(families) == 0:
         families = valid_famids
 
     # Process each family and generate output rows
     rows = []
     print('\n\n\nProcessing Families...\n\n')
-    print(clean.columns)
     for cnt, fam in enumerate(families):
-<<<<<<< HEAD
-        curr_fam = Family(clean[clean["family"] == fam], fam)
-=======
         fam_df = clean[clean["family"] == fam]
         resc_df = rescued_domains[rescued_domains["family"] == fam]
         curr_fam = Family(fam_df, fam)
         resc_fam = RescueFamily(resc_df, fam)
         resc_fam.plot_char_rescue()
->>>>>>> c0474846
-        # curr_fam.plot_char()
+        curr_fam.plot_char()
         # curr_fam.plot_general()
         # curr_fam.plot_summary()
         # curr_fam.plot_holes()
         # curr_fam.plot_arch()
         # curr_fam.generate_checklist()
-<<<<<<< HEAD
-        for row in curr_fam.generate_csv_rows():
-            rows.append(row)
-        # Display progress
-=======
->>>>>>> c0474846
         print("Processing", fam, str(round(float((cnt + 1) * 100) / len(families), 2)) + "%")
 
     # Write results to CSV file
